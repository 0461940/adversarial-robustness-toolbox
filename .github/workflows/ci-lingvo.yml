--- conflicted
+++ resolved
@@ -47,11 +47,7 @@
           sudo apt-get update
           sudo apt-get -y -q install ffmpeg libavcodec-extra
           python -m pip install --upgrade pip setuptools wheel
-<<<<<<< HEAD
-          pip install -q -r <(sed '/^scipy/d;/^matplotlib/d;/^pandas/d;/^statsmodels/d;/^numba/d;/^jax/d;/^h5py/d;/^Pillow/d;/^pytest/d;/^pytest-mock/d' requirements_test.txt)
-=======
-          pip install -q -r <(sed '/^scipy/d;/^matplotlib/d;/^pandas/d;/^statsmodels/d;/^numba/d;/^jax/d;/^h5py/d;/^Pillow/d;/^pytest-mock/d;/^torch/d;/^torchaudio/d;/^torchvision/d' requirements_test.txt)
->>>>>>> 6912547f
+          pip install -q -r <(sed '/^scipy/d;/^matplotlib/d;/^pandas/d;/^statsmodels/d;/^numba/d;/^jax/d;/^h5py/d;/^Pillow/d;/^pytest/d;/^pytest-mock/d;/^torch/d;/^torchaudio/d;/^torchvision/d' requirements_test.txt)
           pip install scipy==1.5.4
           pip install matplotlib==3.3.4
           pip install pandas==1.1.5
@@ -67,13 +63,10 @@
           pip install pytest~=7.0.1
           pip install pytest-flake8~=1.1.0
           pip install pytest-mock
-<<<<<<< HEAD
           pip install pytest-cov~=3.0.0
-=======
           pip install torch==1.10.2+cpu --find-links https://download.pytorch.org/whl/cpu/torch_stable.html
           pip install torchaudio==0.10.2+cpu --find-links https://download.pytorch.org/whl/cpu/torch_stable.html
           pip install torchvision==0.11.3+cpu --find-links https://download.pytorch.org/whl/cpu/torch_stable.html
->>>>>>> 6912547f
           pip list
       - name: Run ${{ matrix.name }} Tests
         run: ./run_tests.sh ${{ matrix.framework }}
