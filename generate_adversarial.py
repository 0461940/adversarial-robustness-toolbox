from __future__ import absolute_import, division, print_function

from config import config_dict

import numpy as np
import os

import keras.backend as k
import tensorflow as tf

from src.attacks.carlini import CarliniL2Method
from src.attacks.deepfool import DeepFool
from src.attacks.fast_gradient import FastGradientMethod
from src.attacks.saliency_map import SaliencyMapMethod
from src.attacks.universal_perturbation import UniversalPerturbation
from src.attacks.virtual_adversarial import VirtualAdversarialMethod
from src.classifiers.utils import load_classifier

from src.utils import get_args, get_verbose_print, load_dataset, make_directory, set_group_permissions_rec

# --------------------------------------------------------------------------------------------------- SETTINGS
args = get_args(__file__, load_classifier=True, options="adsv")
v_print = get_verbose_print(args.verbose)
alpha = 0.05  # constant for random perturbation

# get dataset
(X_train, Y_train), (X_test, Y_test), min_, max_ = load_dataset(args.dataset)

session = tf.Session()
k.set_session(session)

# Load classification model
MODEL_PATH = os.path.join(os.path.abspath(args.load), "")
classifier = load_classifier(MODEL_PATH, "best-weights.h5")

if args.save:
    SAVE_ADV = os.path.join(os.path.abspath(args.save), args.adv_method)
    make_directory(SAVE_ADV)

    with open(os.path.join(SAVE_ADV, "readme.txt"), "w") as wfile:
        wfile.write("Model used for crafting the adversarial examples is in " + MODEL_PATH)

    v_print("Adversarials crafted with", args.adv_method, "on", MODEL_PATH, "will be saved in", SAVE_ADV)

if args.adv_method in ['fgsm', "vat", "rnd_fgsm"]:

    eps_ranges = {'fgsm': [e / 10 for e in range(1, 11)],
                  'rnd_fgsm': [e / 10 for e in range(1, 11)],
                  'vat': [1.5, 2.1, 5, 7, 10]}

    if args.adv_method in ["fgsm", "rnd_fgsm"]:
        adv_crafter = FastGradientMethod(classifier, sess=session)
    else:
        adv_crafter = VirtualAdversarialMethod(classifier, sess=session)

    for eps in eps_ranges[args.adv_method]:

        if args.adv_method == "rnd_fgsm":
            x_train = np.clip(X_train + alpha * np.sign(np.random.randn(*X_train.shape)), min_, max_)
            x_test = np.clip(X_test + alpha * np.sign(np.random.randn(*X_test.shape)), min_, max_)
            e = eps - alpha
        else:
            x_train = X_train
            x_test = X_test
            e = eps
<<<<<<< HEAD

        X_train_adv = adv_crafter.generate(x_val=x_train, eps=e, clip_min=min_, clip_max=max_)
        X_test_adv = adv_crafter.generate(x_val=x_test, eps=e, clip_min=min_, clip_max=max_)

=======

        X_train_adv = adv_crafter.generate(x_val=x_train, eps=e, clip_min=min_, clip_max=max_)
        X_test_adv = adv_crafter.generate(x_val=x_test, eps=e, clip_min=min_, clip_max=max_)

>>>>>>> e31cce6c
        if args.save:
            np.save(os.path.join(SAVE_ADV, "eps%.2f_train.npy" % eps), X_train_adv)
            np.save(os.path.join(SAVE_ADV, "eps%.2f_test.npy" % eps), X_test_adv)

else:
    if args.adv_method == 'deepfool':
        adv_crafter = DeepFool(classifier, session, clip_min=min_, clip_max=max_)
    elif args.adv_method == 'jsma':
        adv_crafter = SaliencyMapMethod(classifier, sess=session, clip_min=min_, clip_max=max_, gamma=1, theta=max_)
    elif args.adv_method == 'carlini':
        adv_crafter = CarliniL2Method(classifier, sess=session, targeted=False, confidence=10)
    else:
        adv_crafter = UniversalPerturbation(classifier, session, p=np.inf,
                                            attacker_params={'clip_min': min_, 'clip_max': max_})

    X_train_adv = adv_crafter.generate(x_val=X_train)
    X_test_adv = adv_crafter.generate(x_val=X_test)

    if args.save:
        np.save(os.path.join(SAVE_ADV, "train.npy"), X_train_adv)
        np.save(os.path.join(SAVE_ADV, "test.npy"), X_test_adv)

if args.save:

    # Change files' group and permissions if on ccc
    if config_dict['profile'] == "CLUSTER":
        set_group_permissions_rec(MODEL_PATH)<|MERGE_RESOLUTION|>--- conflicted
+++ resolved
@@ -63,17 +63,10 @@
             x_train = X_train
             x_test = X_test
             e = eps
-<<<<<<< HEAD
 
         X_train_adv = adv_crafter.generate(x_val=x_train, eps=e, clip_min=min_, clip_max=max_)
         X_test_adv = adv_crafter.generate(x_val=x_test, eps=e, clip_min=min_, clip_max=max_)
 
-=======
-
-        X_train_adv = adv_crafter.generate(x_val=x_train, eps=e, clip_min=min_, clip_max=max_)
-        X_test_adv = adv_crafter.generate(x_val=x_test, eps=e, clip_min=min_, clip_max=max_)
-
->>>>>>> e31cce6c
         if args.save:
             np.save(os.path.join(SAVE_ADV, "eps%.2f_train.npy" % eps), X_train_adv)
             np.save(os.path.join(SAVE_ADV, "eps%.2f_test.npy" % eps), X_test_adv)
