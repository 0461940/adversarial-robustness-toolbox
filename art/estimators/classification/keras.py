# MIT License
#
# Copyright (C) The Adversarial Robustness Toolbox (ART) Authors 2018
#
# Permission is hereby granted, free of charge, to any person obtaining a copy of this software and associated
# documentation files (the "Software"), to deal in the Software without restriction, including without limitation the
# rights to use, copy, modify, merge, publish, distribute, sublicense, and/or sell copies of the Software, and to permit
# persons to whom the Software is furnished to do so, subject to the following conditions:
#
# The above copyright notice and this permission notice shall be included in all copies or substantial portions of the
# Software.
#
# THE SOFTWARE IS PROVIDED "AS IS", WITHOUT WARRANTY OF ANY KIND, EXPRESS OR IMPLIED, INCLUDING BUT NOT LIMITED TO THE
# WARRANTIES OF MERCHANTABILITY, FITNESS FOR A PARTICULAR PURPOSE AND NONINFRINGEMENT. IN NO EVENT SHALL THE
# AUTHORS OR COPYRIGHT HOLDERS BE LIABLE FOR ANY CLAIM, DAMAGES OR OTHER LIABILITY, WHETHER IN AN ACTION OF CONTRACT,
# TORT OR OTHERWISE, ARISING FROM, OUT OF OR IN CONNECTION WITH THE SOFTWARE OR THE USE OR OTHER DEALINGS IN THE
# SOFTWARE.
"""
This module implements the classifier `KerasClassifier` for Keras models.
"""
from __future__ import absolute_import, division, print_function, unicode_literals

import logging
import os
import time
from typing import (
    Any,
    Callable,
    Dict,
    Iterator,
    List,
    Optional,
    Tuple,
    Union,
    TYPE_CHECKING,
)

import numpy as np
import six

from art.config import ART_DATA_PATH, CLIP_VALUES_TYPE, PREPROCESSING_TYPE
from art.estimators.keras import KerasEstimator
from art.estimators.classification.classifier import (
    ClassifierMixin,
    ClassGradientsMixin,
)
from art.utils import Deprecated, deprecated_keyword_arg

if TYPE_CHECKING:
    import keras
    import tensorflow as tf

    from art.data_generators import DataGenerator
    from art.defences.preprocessor import Preprocessor
    from art.defences.postprocessor import Postprocessor

logger = logging.getLogger(__name__)

KERAS_MODEL_TYPE = Union["keras.models.Model", "tf.keras.models.Model"]


class KerasClassifier(ClassGradientsMixin, ClassifierMixin, KerasEstimator):
    """
    Wrapper class for importing Keras models. The supported backends for Keras are TensorFlow and Theano.
    """

    @deprecated_keyword_arg("channel_index", end_version="1.5.0", replaced_by="channels_first")
    def __init__(
        self,
        model: KERAS_MODEL_TYPE,
        use_logits: bool = False,
        channel_index: int = Deprecated,
        channels_first: bool = False,
        clip_values: Optional[CLIP_VALUES_TYPE] = None,
        preprocessing_defences: Union["Preprocessor", List["Preprocessor"], None] = None,
        postprocessing_defences: Union["Postprocessor", List["Postprocessor"], None] = None,
        preprocessing: PREPROCESSING_TYPE = (0, 1),
        input_layer: int = 0,
        output_layer: int = 0,
    ) -> None:
        """
        Create a `Classifier` instance from a Keras model. Assumes the `model` passed as argument is compiled.

        :param model: Keras model, neural network or other.
        :param use_logits: True if the output of the model are logits; false for probabilities or any other type of
               outputs. Logits output should be favored when possible to ensure attack efficiency.
        :param channel_index: Index of the axis in data containing the color channels or features.
        :param channels_first: Set channels first or last.
        :param clip_values: Tuple of the form `(min, max)` of floats or `np.ndarray` representing the minimum and
               maximum values allowed for features. If floats are provided, these will be used as the range of all
               features. If arrays are provided, each value will be considered the bound for a feature, thus
               the shape of clip values needs to match the total number of features.
        :param preprocessing_defences: Preprocessing defence(s) to be applied by the classifier.
        :param postprocessing_defences: Postprocessing defence(s) to be applied by the classifier.
        :param preprocessing: Tuple of the form `(subtractor, divider)` of floats or `np.ndarray` of values to be
               used for data preprocessing. The first value will be subtracted from the input. The input will then
               be divided by the second one.
        :param input_layer: The index of the layer to consider as input for models with multiple input layers. The layer
                            with this index will be considered for computing gradients. For models with only one input
                            layer this values is not required.
        :param output_layer: Which layer to consider as the output when the models has multiple output layers. The layer
                             with this index will be considered for computing gradients. For models with only one output
                             layer this values is not required.
        """
        # Remove in 1.5.0
        if channel_index == 3:
            channels_first = False
        elif channel_index == 1:
            channels_first = True
        elif channel_index is not Deprecated:
            raise ValueError("Not a proper channel_index. Use channels_first.")

        super(KerasClassifier, self).__init__(
            clip_values=clip_values,
            preprocessing_defences=preprocessing_defences,
            postprocessing_defences=postprocessing_defences,
            preprocessing=preprocessing,
            channel_index=channel_index,
            channels_first=channels_first,
        )

        self._model = model
        self._input_layer = input_layer
        self._output_layer = output_layer

        if "<class 'tensorflow" in str(type(model)):
            self.is_tensorflow = True
        elif "<class 'keras" in str(type(model)):
            self.is_tensorflow = False
        else:
            raise TypeError("Type of model not recognized:" + str(type(model)))

        self._initialize_params(model, use_logits, input_layer, output_layer)

    def _initialize_params(
        self, model: KERAS_MODEL_TYPE, use_logits: bool, input_layer: int, output_layer: int,
    ):
        """
        Initialize most parameters of the classifier. This is a convenience function called by `__init__` and
        `__setstate__` to avoid code duplication.

        :param model: Keras model
        :param use_logits: True if the output of the model are logits.
        :param input_layer: Which layer to consider as the Input when the model has multiple input layers.
        :param output_layer: Which layer to consider as the Output when the model has multiple output layers.
        """
        # pylint: disable=E0401
        if self.is_tensorflow:
            import tensorflow as tf

            if tf.executing_eagerly():
                raise ValueError("TensorFlow is executing eagerly. Please disable eager execution.")
            import tensorflow.keras as keras
            import tensorflow.keras.backend as k
        else:
            import keras
            import keras.backend as k

        if hasattr(model, "inputs"):
            self._input_layer = input_layer
            self._input = model.inputs[input_layer]
        else:
            self._input = model.input
            self._input_layer = 0

        if hasattr(model, "outputs"):
            self._output = model.outputs[output_layer]
            self._output_layer = output_layer
        else:
            self._output = model.output
            self._output_layer = 0

        _, self._nb_classes = k.int_shape(self._output)
        self._input_shape = k.int_shape(self._input)[1:]
        logger.debug(
            "Inferred %i classes and %s as input shape for Keras classifier.", self.nb_classes, str(self.input_shape),
        )

        self._use_logits = use_logits

        # Get loss function
        if not hasattr(self._model, "loss"):
            logger.warning("Keras model has no loss set. Classifier tries to use `k.sparse_categorical_crossentropy`.")
            loss_function = k.sparse_categorical_crossentropy
        else:

            if isinstance(self._model.loss, six.string_types):
                loss_function = getattr(k, self._model.loss)

            elif "__name__" in dir(self._model.loss) and self._model.loss.__name__ in [
                "categorical_hinge",
                "categorical_crossentropy",
                "sparse_categorical_crossentropy",
                "binary_crossentropy",
                "kullback_leibler_divergence",
            ]:
                if self._model.loss.__name__ in [
                    "categorical_hinge",
                    "kullback_leibler_divergence",
                ]:
                    loss_function = getattr(keras.losses, self._model.loss.__name__)
                else:
                    loss_function = getattr(keras.backend, self._model.loss.__name__)

            elif isinstance(
                self._model.loss,
                (
                    keras.losses.CategoricalHinge,
                    keras.losses.CategoricalCrossentropy,
                    keras.losses.SparseCategoricalCrossentropy,
                    keras.losses.BinaryCrossentropy,
                    keras.losses.KLDivergence,
                ),
            ):
                loss_function = self._model.loss
            else:
                loss_function = getattr(k, self._model.loss.__name__)

        # Check if loss function is an instance of loss function generator, the try is required because some of the
        # modules are not available in older Keras versions
        try:
            flag_is_instance = isinstance(
                loss_function,
                (
                    keras.losses.CategoricalHinge,
                    keras.losses.CategoricalCrossentropy,
                    keras.losses.BinaryCrossentropy,
                    keras.losses.KLDivergence,
                ),
            )
        except AttributeError:
            flag_is_instance = False

        # Check if the labels have to be reduced to index labels and create placeholder for labels
        if (
            "__name__" in dir(loss_function)
            and loss_function.__name__
            in ["categorical_hinge", "categorical_crossentropy", "binary_crossentropy", "kullback_leibler_divergence",]
        ) or (self.is_tensorflow and flag_is_instance):
            self._reduce_labels = False
            label_ph = k.placeholder(shape=self._output.shape)
        elif (
            "__name__" in dir(loss_function) and loss_function.__name__ in ["sparse_categorical_crossentropy"]
        ) or isinstance(loss_function, keras.losses.SparseCategoricalCrossentropy):
            self._reduce_labels = True
            label_ph = k.placeholder(shape=[None,])
        else:
            raise ValueError("Loss function not recognised.")

        # Define the loss using the loss function
        if "__name__" in dir(loss_function,) and loss_function.__name__ in [
            "categorical_crossentropy",
            "sparse_categorical_crossentropy",
            "binary_crossentropy",
        ]:
            loss_ = loss_function(label_ph, self._output, from_logits=self._use_logits)

        elif "__name__" in dir(loss_function) and loss_function.__name__ in [
            "categorical_hinge",
            "kullback_leibler_divergence",
        ]:
            loss_ = loss_function(label_ph, self._output)

        elif isinstance(
            loss_function,
            (
                keras.losses.CategoricalHinge,
                keras.losses.CategoricalCrossentropy,
                keras.losses.SparseCategoricalCrossentropy,
                keras.losses.KLDivergence,
                keras.losses.BinaryCrossentropy,
            ),
        ):
            loss_ = loss_function(label_ph, self._output)

        # Define loss gradients
        loss_gradients = k.gradients(loss_, self._input)

        if k.backend() == "tensorflow":
            loss_gradients = loss_gradients[0]
        elif k.backend() == "cntk":
            raise NotImplementedError("Only TensorFlow and Theano support is provided for Keras.")

        # Set loss, gradients and prediction functions
        self._predictions_op = self._output
        self._loss = loss_
        self._loss_gradients = k.function([self._input, label_ph], [loss_gradients])

        # Get the internal layer
        self._layer_names = self._get_layers()

    def loss_gradient(self, x: np.ndarray, y: np.ndarray, **kwargs) -> np.ndarray:
        """
        Compute the gradient of the loss function w.r.t. `x`.

        :param x: Sample input with shape as expected by the model.
        :param y: Target values (class labels) one-hot-encoded of shape (nb_samples, nb_classes) or indices of shape
                  (nb_samples,).
        :return: Array of gradients of the same shape as `x`.
        """
        # Check shape of `x` because of custom function for `_loss_gradients`
        # shape_match = [i is None or i == j for i,j in zip(self._input_shape, x.shape[1:])]
        # if not all(shape_match):
        #    raise ValueError(
        #        "Error when checking x: expected x to have shape {} but got array with shape {}".format(
        #            self._input_shape, x.shape[1:]
        #        )
        #    )

        # Apply preprocessing
        x_preprocessed, y_preprocessed = self._apply_preprocessing(x, y, fit=False)

        # Adjust the shape of y for loss functions that do not take labels in one-hot encoding
        if self._reduce_labels:
            y_preprocessed = np.argmax(y_preprocessed, axis=1)

        # Compute gradients
        gradients = self._loss_gradients([x_preprocessed, y_preprocessed])[0]
        gradients = self._apply_preprocessing_gradient(x, gradients)
        # assert gradients.shape == x_preprocessed.shape

        return gradients

    def class_gradient(self, x: np.ndarray, label: Union[int, List[int], None] = None, **kwargs) -> np.ndarray:
        """
        Compute per-class derivatives w.r.t. `x`.

        :param x: Sample input with shape as expected by the model.
        :param label: Index of a specific per-class derivative. If an integer is provided, the gradient of that class
                      output is computed for all samples. If multiple values are provided, the first dimension should
                      match the batch size of `x`, and each value will be used as target for its corresponding sample in
                      `x`. If `None`, then gradients for all classes will be computed for each sample.
        :return: Array of gradients of input features w.r.t. each class in the form
                 `(batch_size, nb_classes, input_shape)` when computing for all classes, otherwise shape becomes
                 `(batch_size, 1, input_shape)` when `label` parameter is specified.
        """
        # Check value of label for computing gradients
        if not (
            label is None
            or (isinstance(label, (int, np.integer)) and label in range(self.nb_classes))
            or (
                isinstance(label, np.ndarray)
                and len(label.shape) == 1
                and (label < self.nb_classes).all()
                and label.shape[0] == x.shape[0]
            )
        ):
            raise ValueError("Label %s is out of range." % str(label))

        # Check shape of `x` because of custom function for `_loss_gradients`
        # shape_match = [i is None or i == j for i,j in zip(self._input_shape, x.shape[1:])]
        # if not all(shape_match):
        #    raise ValueError(
        #        "Error when checking x: expected x to have shape {} but got array with shape {}".format(
        #            self._input_shape, x.shape[1:]
        #        )
        #    )

        self._init_class_gradients(label=label)

        # Apply preprocessing
        x_preprocessed, _ = self._apply_preprocessing(x, y=None, fit=False)

        if label is None:
            # Compute the gradients w.r.t. all classes
            gradients = np.swapaxes(np.array(self._class_gradients([x_preprocessed])), 0, 1)

        elif isinstance(label, (int, np.integer)):
            # Compute the gradients only w.r.t. the provided label
<<<<<<< HEAD
            gradients = np.swapaxes(
                np.array(self._class_gradients_idx[label]([x_preprocessed])), 0, 1  # type: ignore
            )
            assert gradients.shape == (x_preprocessed.shape[0], 1) + self.input_shape
=======
            gradients = np.swapaxes(np.array(self._class_gradients_idx[label]([x_preprocessed])), 0, 1)
            # assert gradients.shape == (x_preprocessed.shape[0], 1) + x_preprocessed.shape[1:]
>>>>>>> 83cc8514

        else:
            # For each sample, compute the gradients w.r.t. the indicated target class (possibly distinct)
            unique_label = list(np.unique(label))
            gradients = np.array([self._class_gradients_idx[l]([x_preprocessed]) for l in unique_label])
            gradients = np.swapaxes(np.squeeze(gradients, axis=1), 0, 1)
            lst = [unique_label.index(i) for i in label]
            gradients = np.expand_dims(gradients[np.arange(len(gradients)), lst], axis=1)

        gradients = self._apply_preprocessing_gradient(x, gradients)

        return gradients

    def predict(self, x: np.ndarray, batch_size: int = 128, **kwargs) -> np.ndarray:
        """
        Perform prediction for a batch of inputs.

        :param x: Test set.
        :param batch_size: Size of batches.
        :return: Array of predictions of shape `(nb_inputs, nb_classes)`.
        """
        from art.config import ART_NUMPY_DTYPE

        # Apply preprocessing
        x_preprocessed, _ = self._apply_preprocessing(x, y=None, fit=False)

        # Run predictions with batching
        predictions = np.zeros((x_preprocessed.shape[0], self.nb_classes), dtype=ART_NUMPY_DTYPE)
        for batch_index in range(int(np.ceil(x_preprocessed.shape[0] / float(batch_size)))):
            begin, end = (
                batch_index * batch_size,
                min((batch_index + 1) * batch_size, x_preprocessed.shape[0]),
            )
            predictions[begin:end] = self._model.predict([x_preprocessed[begin:end]])

        # Apply postprocessing
        predictions = self._apply_postprocessing(preds=predictions, fit=False)

        return predictions

    def fit(self, x: np.ndarray, y: np.ndarray, batch_size: int = 128, nb_epochs: int = 20, **kwargs) -> None:
        """
        Fit the classifier on the training set `(x, y)`.

        :param x: Training data.
        :param y: Target values (class labels) one-hot-encoded of shape (nb_samples, nb_classes).
        :param batch_size: Size of batches.
        :param nb_epochs: Number of epochs to use for training.
        :param kwargs: Dictionary of framework-specific arguments. These should be parameters supported by the
               `fit_generator` function in Keras and will be passed to this function as such. Including the number of
               epochs or the number of steps per epoch as part of this argument will result in as error.
        """
        # Apply preprocessing
        x_preprocessed, y_preprocessed = self._apply_preprocessing(x, y, fit=True)

        # Adjust the shape of y for loss functions that do not take labels in one-hot encoding
        if self._reduce_labels:
            y_preprocessed = np.argmax(y_preprocessed, axis=1)

        gen = generator_fit(x_preprocessed, y_preprocessed, batch_size)
        steps_per_epoch = max(int(x_preprocessed.shape[0] / batch_size), 1)
        self._model.fit_generator(gen, steps_per_epoch=steps_per_epoch, epochs=nb_epochs, **kwargs)

    def fit_generator(self, generator: "DataGenerator", nb_epochs: int = 20, **kwargs) -> None:
        """
        Fit the classifier using the generator that yields batches as specified.

        :param generator: Batch generator providing `(x, y)` for each epoch. If the generator can be used for native
                          training in Keras, it will.
        :param nb_epochs: Number of epochs to use for training.
        :param kwargs: Dictionary of framework-specific arguments. These should be parameters supported by the
               `fit_generator` function in Keras and will be passed to this function as such. Including the number of
               epochs as part of this argument will result in as error.
        """
        from art.data_generators import KerasDataGenerator

        # Try to use the generator as a Keras native generator, otherwise use it through the `DataGenerator` interface
        if (
            isinstance(generator, KerasDataGenerator)
            and (self.preprocessing_defences is None or self.preprocessing_defences == [])
            and self.preprocessing == (0, 1)
        ):
            try:
                self._model.fit_generator(generator.iterator, epochs=nb_epochs, **kwargs)
            except ValueError:
                logger.info("Unable to use data generator as Keras generator. Now treating as framework-independent.")
                if "verbose" not in kwargs.keys():
                    kwargs["verbose"] = 0
                super(KerasClassifier, self).fit_generator(generator, nb_epochs=nb_epochs, **kwargs)
        else:
            if "verbose" not in kwargs.keys():
                kwargs["verbose"] = 0
            super(KerasClassifier, self).fit_generator(generator, nb_epochs=nb_epochs, **kwargs)

    def get_activations(
        self, x: np.ndarray, layer: Union[int, str], batch_size: int, framework: bool = False
    ) -> np.ndarray:
        """
        Return the output of the specified layer for input `x`. `layer` is specified by layer index (between 0 and
        `nb_layers - 1`) or by name. The number of layers can be determined by counting the results returned by
        calling `layer_names`.

        :param x: Input for computing the activations.
        :param layer: Layer for computing the activations.
        :param batch_size: Size of batches.
        :param framework: If true, return the intermediate tensor representation of the activation.
        :return: The output of `layer`, where the first dimension is the batch size corresponding to `x`.
        """
        # pylint: disable=E0401
        if self.is_tensorflow:
            import tensorflow.keras.backend as k
        else:
            import keras.backend as k
        from art.config import ART_NUMPY_DTYPE

        if isinstance(layer, six.string_types):
            if layer not in self._layer_names:
                raise ValueError("Layer name %s is not part of the graph." % layer)
            layer_name = layer
        elif isinstance(layer, int):
            if layer < 0 or layer >= len(self._layer_names):
                raise ValueError(
                    "Layer index %d is outside of range (0 to %d included)." % (layer, len(self._layer_names) - 1)
                )
            layer_name = self._layer_names[layer]
        else:
            raise TypeError("Layer must be of type `str` or `int`.")

        if x.shape == self.input_shape:
            x_expanded = np.expand_dims(x, 0)
        else:
            x_expanded = x

        # Apply preprocessing
        x_preprocessed, _ = self._apply_preprocessing(x=x_expanded, y=None, fit=False)

        if not hasattr(self, "_activations_func"):
            self._activations_func: Dict[str, Callable] = {}

        keras_layer = self._model.get_layer(layer_name)
        if layer_name not in self._activations_func:
            num_inbound_nodes = len(getattr(keras_layer, "_inbound_nodes", []))
            if num_inbound_nodes > 1:
                layer_output = keras_layer.get_output_at(0)
            else:
                layer_output = keras_layer.output
            self._activations_func[layer_name] = k.function([self._input], [layer_output])

        # Determine shape of expected output and prepare array
        output_shape = self._activations_func[layer_name]([x_preprocessed[0][None, ...]])[0].shape
        activations = np.zeros((x_preprocessed.shape[0],) + output_shape[1:], dtype=ART_NUMPY_DTYPE)

        # Get activations with batching
        for batch_index in range(int(np.ceil(x_preprocessed.shape[0] / float(batch_size)))):
            begin, end = (
                batch_index * batch_size,
                min((batch_index + 1) * batch_size, x_preprocessed.shape[0]),
            )
            activations[begin:end] = self._activations_func[layer_name]([x_preprocessed[begin:end]])[0]

        if framework:
            placeholder = k.placeholder(shape=x.shape)
            return placeholder, keras_layer(placeholder)
        else:
            return activations

    def custom_loss_gradient(self, nn_function, tensors, input_values, name="default"):
        """
        Returns the gradient of the nn_function with respect to model input

        :param nn_function: an intermediate tensor representation of the function to differentiate
        :type nn_function: a Keras tensor
        :param tensors: the tensors or variables to differentiate with respect to
        :type tensors: `list`
        :param input_values: the inputs to evaluate the gradient
        :type input_values: `list`
        :param name: The name of the function. Functions of the same name are cached
        :type name: `str`
        :return: the gradient of the function w.r.t vars
        :rtype: `np.ndarray`
        """
        import keras.backend as k

        if not hasattr(self, "_custom_loss_func"):
            self._custom_loss_func = {}

        if name not in self._custom_loss_func:
            grads = k.gradients(nn_function, tensors[0])[0]
            self._custom_loss_func[name] = k.function(tensors, [grads])

        outputs = self._custom_loss_func[name]
        return outputs(input_values)

    def _init_class_gradients(self, label: Union[int, List[int], None] = None) -> None:
        # pylint: disable=E0401
        if self.is_tensorflow:
            import tensorflow.keras.backend as k
        else:
            import keras.backend as k

        if len(self._output.shape) == 2:
            nb_outputs = self._output.shape[1]
        else:
            raise ValueError("Unexpected output shape for classification in Keras model.")

        if label is None:
            logger.debug("Computing class gradients for all %i classes.", self.nb_classes)
            if not hasattr(self, "_class_gradients"):
                class_gradients = [k.gradients(self._predictions_op[:, i], self._input)[0] for i in range(nb_outputs)]
                self._class_gradients = k.function([self._input], class_gradients)

        else:
            if isinstance(label, int):
                unique_labels = [label]
            else:
                unique_labels = np.unique(label)
            logger.debug("Computing class gradients for classes %s.", str(unique_labels))

            if not hasattr(self, "_class_gradients_idx"):
                self._class_gradients_idx = [None for _ in range(nb_outputs)]

            for current_label in unique_labels:
                if self._class_gradients_idx[current_label] is None:
                    class_gradients = [k.gradients(self._predictions_op[:, current_label], self._input)[0]]
                    self._class_gradients_idx[current_label] = k.function([self._input], class_gradients)

    def _get_layers(self) -> List[str]:
        """
        Return the hidden layers in the model, if applicable.

        :return: The hidden layers in the model, input and output layers excluded.
        """
        # pylint: disable=E0401
        if self.is_tensorflow:
            from tensorflow.keras.layers import InputLayer
        else:
            from keras.engine.topology import InputLayer

        layer_names = [layer.name for layer in self._model.layers[:-1] if not isinstance(layer, InputLayer)]
        logger.info("Inferred %i hidden layers on Keras classifier.", len(layer_names))

        return layer_names

    def set_learning_phase(self, train: bool) -> None:
        """
        Set the learning phase for the backend framework.

        :param train: True to set the learning phase to training, False to set it to prediction.
        """
        # pylint: disable=E0401
        if self.is_tensorflow:
            import tensorflow.keras.backend as k
        else:
            import keras.backend as k

        if isinstance(train, bool):
            self._learning_phase = train
            k.set_learning_phase(int(train))

    def save(self, filename: str, path: Optional[str] = None) -> None:
        """
        Save a model to file in the format specific to the backend framework. For Keras, .h5 format is used.

        :param filename: Name of the file where to store the model.
        :param path: Path of the folder where to store the model. If no path is specified, the model will be stored in
                     the default data location of the library `ART_DATA_PATH`.
        """
        if path is None:
            from art.config import ART_DATA_PATH

            full_path = os.path.join(ART_DATA_PATH, filename)
        else:
            full_path = os.path.join(path, filename)
        folder = os.path.split(full_path)[0]
        if not os.path.exists(folder):
            os.makedirs(folder)

        self._model.save(str(full_path))
        logger.info("Model saved in path: %s.", full_path)

    def __getstate__(self) -> Dict[str, Any]:
        """
        Use to ensure `KerasClassifier` can be pickled.

        :return: State dictionary with instance parameters.
        """
        state = self.__dict__.copy()

        # Remove the unpicklable entries
        del state["_model"]
        del state["_input"]
        del state["_output"]
        del state["_predictions_op"]
        del state["_loss"]
        del state["_loss_gradients"]
        del state["_layer_names"]

        if "_class_gradients" in state:
            del state["_class_gradients"]

        if "_class_gradients_idx" in state:
            del state["_class_gradients_idx"]

        if "_activations_func" in state:
            del state["_activations_func"]

        if "_custom_loss_func" in state:
            del state["_custom_loss_func"]

        model_name = str(time.time()) + ".h5"
        state["model_name"] = model_name
        self.save(model_name)
        return state

    def __setstate__(self, state: Dict[str, Any]) -> None:
        """
        Use to ensure `KerasClassifier` can be unpickled.

        :param state: State dictionary with instance parameters to restore.
        """
        self.__dict__.update(state)

        if self.is_tensorflow:
            from tensorflow.keras.models import load_model
        else:
            from keras.models import load_model

        full_path = os.path.join(ART_DATA_PATH, state["model_name"])
        model = load_model(str(full_path))

        self._model = model
        self._initialize_params(model, state["_use_logits"], state["_input_layer"], state["_output_layer"])

    def __repr__(self):
        repr_ = (
            "%s(model=%r, use_logits=%r, channel_index=%r, channels_first=%r, clip_values=%r, preprocessing_defences=%r"
            ", postprocessing_defences=%r, preprocessing=%r, input_layer=%r, output_layer=%r)"
            % (
                self.__module__ + "." + self.__class__.__name__,
                self._model,
                self._use_logits,
                self.channel_index,
                self.channels_first,
                self.clip_values,
                self.preprocessing_defences,
                self.postprocessing_defences,
                self.preprocessing,
                self._input_layer,
                self._output_layer,
            )
        )

        return repr_


def generator_fit(x: np.ndarray, y: np.ndarray, batch_size: int = 128) -> Iterator[Tuple[np.ndarray, np.ndarray]]:
    """
    Minimal data generator for randomly batching large datasets.

    :param x: The data sample to batch.
    :param y: The labels for `x`. The first dimension has to match the first dimension of `x`.
    :param batch_size: The size of the batches to produce.
    :return: A batch of size `batch_size` of random samples from `(x, y)`.
    """
    while True:
        indices = np.random.randint(x.shape[0], size=batch_size)
        yield x[indices], y[indices]<|MERGE_RESOLUTION|>--- conflicted
+++ resolved
@@ -367,15 +367,8 @@
 
         elif isinstance(label, (int, np.integer)):
             # Compute the gradients only w.r.t. the provided label
-<<<<<<< HEAD
-            gradients = np.swapaxes(
-                np.array(self._class_gradients_idx[label]([x_preprocessed])), 0, 1  # type: ignore
-            )
-            assert gradients.shape == (x_preprocessed.shape[0], 1) + self.input_shape
-=======
-            gradients = np.swapaxes(np.array(self._class_gradients_idx[label]([x_preprocessed])), 0, 1)
+            gradients = np.swapaxes(np.array(self._class_gradients_idx[label]([x_preprocessed])), 0, 1)  # type: ignore
             # assert gradients.shape == (x_preprocessed.shape[0], 1) + x_preprocessed.shape[1:]
->>>>>>> 83cc8514
 
         else:
             # For each sample, compute the gradients w.r.t. the indicated target class (possibly distinct)
