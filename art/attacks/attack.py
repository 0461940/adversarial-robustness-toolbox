--- conflicted
+++ resolved
@@ -26,13 +26,10 @@
 
 import numpy as np
 
-<<<<<<< HEAD
+from art.exceptions import EstimatorError
+
 if TYPE_CHECKING:
-    from art.classifiers.classifier import Classifier
-=======
-from art.estimators.estimator import BaseEstimator
-from art.exceptions import EstimatorError
->>>>>>> 85479f7c
+    from art.estimators.classification.classifier import Classifier
 
 logger = logging.getLogger(__name__)
 
@@ -96,17 +93,9 @@
 
     attack_params: List[str] = list()
 
-<<<<<<< HEAD
-    def __init__(self, classifier) -> None:
-        """
-        :param classifier: A trained classifier.
-        """
-        self.classifier = classifier
-=======
     def __init__(self, estimator):
         """
-        :param estimator: An estimator
-        :type estimator: :class:`art.estimators.estimator.BaseEstimator`
+        :param estimator: An estimator.
         """
         if not all(t in type(estimator).__mro__ for t in self.estimator_requirements):
             raise EstimatorError(self.__class__, self.estimator_requirements, estimator)
@@ -120,7 +109,6 @@
     @property
     def estimator_requirements(self):
         return self._estimator_requirements
->>>>>>> 85479f7c
 
     def set_params(self, **kwargs) -> None:
         """
@@ -142,16 +130,6 @@
     Abstract base class for evasion attack classes.
     """
 
-<<<<<<< HEAD
-=======
-    def __init__(self, estimator):
-        """
-        :param estimator: An estimator.
-        :type estimator: :class:`art.estimators.estimator.BaseEstimator`
-        """
-        super().__init__(estimator)
-
->>>>>>> 85479f7c
     @abc.abstractmethod
     def generate(
         self, x: np.ndarray, y: Optional[np.ndarray] = None, **kwargs
@@ -173,7 +151,7 @@
     Abstract base class for poisoning attack classes
     """
 
-    def __init__(self, classifier):
+    def __init__(self, classifier) -> None:
         """
         :param classifier: A trained classifier (or none if no classifier is needed)
         :type classifier: `art.estimators.classification.Classifier` or `None`
@@ -227,16 +205,6 @@
     Abstract base class for poisoning attack classes that have white-box access to the model (classifier object).
     """
 
-<<<<<<< HEAD
-=======
-    def __init__(self, classifier):
-        """
-        :param classifier: A trained classifier.
-        :type classifier: :class:`art.estimators.classification.Classifier`
-        """
-        super().__init__(classifier)
-
->>>>>>> 85479f7c
     @abc.abstractmethod
     def poison(
         self, x: np.ndarray, y: Optional[np.ndarray] = None, **kwargs
@@ -258,16 +226,6 @@
     Abstract base class for extraction attack classes.
     """
 
-<<<<<<< HEAD
-=======
-    def __init__(self, classifier):
-        """
-        :param classifier: A trained classifier targeted for extraction.
-        :type classifier: :class:`art.estimators.classification.Classifier`
-        """
-        super().__init__(classifier)
-
->>>>>>> 85479f7c
     @abc.abstractmethod
     def extract(
         self, x: np.ndarray, y: Optional[np.ndarray] = None, **kwargs
@@ -280,9 +238,5 @@
         :param y: Correct labels or target labels for `x`, depending if the attack is targeted
                or not. This parameter is only used by some of the attacks.
         :return: ART classifier of the extracted model.
-<<<<<<< HEAD
-=======
-        :rtype: :class:`art.estimators.classification.Classifier`
->>>>>>> 85479f7c
         """
         raise NotImplementedError