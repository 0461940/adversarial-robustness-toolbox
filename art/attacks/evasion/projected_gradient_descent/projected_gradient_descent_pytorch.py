# MIT License
#
# Copyright (C) The Adversarial Robustness Toolbox (ART) Authors 2020
#
# Permission is hereby granted, free of charge, to any person obtaining a copy of this software and associated
# documentation files (the "Software"), to deal in the Software without restriction, including without limitation the
# rights to use, copy, modify, merge, publish, distribute, sublicense, and/or sell copies of the Software, and to permit
# persons to whom the Software is furnished to do so, subject to the following conditions:
#
# The above copyright notice and this permission notice shall be included in all copies or substantial portions of the
# Software.
#
# THE SOFTWARE IS PROVIDED "AS IS", WITHOUT WARRANTY OF ANY KIND, EXPRESS OR IMPLIED, INCLUDING BUT NOT LIMITED TO THE
# WARRANTIES OF MERCHANTABILITY, FITNESS FOR A PARTICULAR PURPOSE AND NONINFRINGEMENT. IN NO EVENT SHALL THE
# AUTHORS OR COPYRIGHT HOLDERS BE LIABLE FOR ANY CLAIM, DAMAGES OR OTHER LIABILITY, WHETHER IN AN ACTION OF CONTRACT,
# TORT OR OTHERWISE, ARISING FROM, OUT OF OR IN CONNECTION WITH THE SOFTWARE OR THE USE OR OTHER DEALINGS IN THE
# SOFTWARE.
"""
This module implements the Projected Gradient Descent attack `ProjectedGradientDescent` as an iterative method in which,
after each iteration, the perturbation is projected on an lp-ball of specified radius (in addition to clipping the
values of the adversarial sample so that it lies in the permitted data range). This is the attack proposed by Madry et
al. for adversarial training.

| Paper link: https://arxiv.org/abs/1706.06083
"""
from __future__ import absolute_import, division, print_function, unicode_literals

import logging
from typing import Optional, Union, TYPE_CHECKING

import numpy as np
from tqdm import trange, tqdm

from art.config import ART_NUMPY_DTYPE
from art.attacks.evasion.projected_gradient_descent.projected_gradient_descent_numpy import (
    ProjectedGradientDescentCommon,
)
from art.utils import compute_success, random_sphere

if TYPE_CHECKING:
    import torch
    from art.estimators.classification.pytorch import PyTorchClassifier
    from art.estimators.object_detection.pytorch_faster_rcnn import PyTorchFasterRCNN

logger = logging.getLogger(__name__)


class ProjectedGradientDescentPyTorch(ProjectedGradientDescentCommon):
    """
    The Projected Gradient Descent attack is an iterative method in which, after each iteration, the perturbation is
    projected on an lp-ball of specified radius (in addition to clipping the values of the adversarial sample so that it
    lies in the permitted data range). This is the attack proposed by Madry et al. for adversarial training.

    | Paper link: https://arxiv.org/abs/1706.06083
    """

    def __init__(
        self,
        estimator: Union["PyTorchClassifier", "PyTorchFasterRCNN"],
        norm: Union[int, float, str] = np.inf,
        eps: Union[int, float, np.ndarray] = 0.3,
        eps_step: Union[int, float, np.ndarray] = 0.1,
        max_iter: int = 100,
        targeted: bool = False,
        num_random_init: int = 0,
        batch_size: int = 32,
        random_eps: bool = False,
        verbose: bool = True,
    ):
        """
        Create a :class:`.ProjectedGradientDescentPytorch` instance.

        :param estimator: An trained estimator.
        :param norm: The norm of the adversarial perturbation. Possible values: "inf", np.inf, 1 or 2.
        :param eps: Maximum perturbation that the attacker can introduce.
        :param eps_step: Attack step size (input variation) at each iteration.
        :param random_eps: When True, epsilon is drawn randomly from truncated normal distribution. The literature
                           suggests this for FGSM based training to generalize across different epsilons. eps_step is
                           modified to preserve the ratio of eps / eps_step. The effectiveness of this method with PGD
                           is untested (https://arxiv.org/pdf/1611.01236.pdf).
        :param max_iter: The maximum number of iterations.
        :param targeted: Indicates whether the attack is targeted (True) or untargeted (False).
        :param num_random_init: Number of random initialisations within the epsilon ball. For num_random_init=0 starting
                                at the original input.
        :param batch_size: Size of the batch on which adversarial samples are generated.
        :param verbose: Show progress bars.
        """
        if (
            hasattr(estimator, "preprocessing")
            and (estimator.preprocessing is not None and estimator.preprocessing != (0, 1))
        ) or (
            hasattr(estimator, "preprocessing_defences")
            and (estimator.preprocessing_defences is not None and estimator.preprocessing_defences != [])
        ):
            raise NotImplementedError(
                "The framework-specific implementation currently does not apply preprocessing and "
                "preprocessing defences."
            )

        super(ProjectedGradientDescentPyTorch, self).__init__(
            estimator=estimator,
            norm=norm,
            eps=eps,
            eps_step=eps_step,
            max_iter=max_iter,
            targeted=targeted,
            num_random_init=num_random_init,
            batch_size=batch_size,
            random_eps=random_eps,
            verbose=verbose,
        )

    def generate(self, x: np.ndarray, y: Optional[np.ndarray] = None, **kwargs) -> np.ndarray:
        """
        Generate adversarial samples and return them in an array.

        :param x: An array with the original inputs.
        :param y: Target values (class labels) one-hot-encoded of shape `(nb_samples, nb_classes)` or indices of shape
                  (nb_samples,). Only provide this parameter if you'd like to use true labels when crafting adversarial
                  samples. Otherwise, model predictions are used as labels to avoid the "label leaking" effect
                  (explained in this paper: https://arxiv.org/abs/1611.01236). Default is `None`.
        :param mask: An array with a mask broadcastable to input `x` defining where to apply adversarial perturbations.
                     Shape needs to be broadcastable to the shape of x and can also be of the same shape as `x`. Any
                     features for which the mask is zero will not be adversarially perturbed.
        :type mask: `np.ndarray`
        :return: An array holding the adversarial examples.
        """
        import torch  # lgtm [py/repeated-import]

<<<<<<< HEAD
        # Ensure eps is broadcastable
        self._check_compatibility_input_and_eps(x=x)
=======
        mask = kwargs.get("mask")

        # Check the mask
        if mask is not None and (len(mask.shape) > len(x.shape) or mask.shape != x.shape[-len(mask.shape):]):
            raise ValueError("Mask shape must be broadcastable to input shape.")
>>>>>>> 5d2a3c74

        # Check whether random eps is enabled
        self._random_eps()

        # Set up targets
        targets = self._set_targets(x, y)

        # Create dataset
        if mask is not None:
            # Here we need to make a distinction: if the masks are different for each input, we need to index
            # those for the current batch. Otherwise (i.e. mask is meant to be broadcasted), keep it as it is.
            if len(mask.shape) == len(x.shape):
                dataset = torch.utils.data.TensorDataset(
                    torch.from_numpy(x.astype(ART_NUMPY_DTYPE)),
                    torch.from_numpy(targets.astype(ART_NUMPY_DTYPE)),
                    torch.from_numpy(mask.astype(ART_NUMPY_DTYPE)),
                )

            else:
                dataset = torch.utils.data.TensorDataset(
                    torch.from_numpy(x.astype(ART_NUMPY_DTYPE)),
                    torch.from_numpy(targets.astype(ART_NUMPY_DTYPE)),
                    torch.from_numpy(np.array([mask.astype(ART_NUMPY_DTYPE)] * x.shape[0])),
                )

        else:
            dataset = torch.utils.data.TensorDataset(
                torch.from_numpy(x.astype(ART_NUMPY_DTYPE)), torch.from_numpy(targets.astype(ART_NUMPY_DTYPE)),
            )

        data_loader = torch.utils.data.DataLoader(
            dataset=dataset, batch_size=self.batch_size, shuffle=False, drop_last=False
        )

        # Start to compute adversarial examples
        adv_x_best = None
        rate_best = None

        for _ in trange(max(1, self.num_random_init), desc="PGD - Random Initializations", disable=not self.verbose):
            adv_x = x.astype(ART_NUMPY_DTYPE)

            # Compute perturbation with batching
            for (batch_id, batch_all) in enumerate(
                tqdm(data_loader, desc="PGD - Batches", leave=False, disable=not self.verbose)
            ):
                if mask is not None:
                    (batch, batch_labels, mask_batch) = batch_all[0], batch_all[1], batch_all[2]
                else:
                    (batch, batch_labels, mask_batch) = batch_all[0], batch_all[1], None

                batch_index_1, batch_index_2 = batch_id * self.batch_size, (batch_id + 1) * self.batch_size

                # Compute batch_eps and batch_eps_step
                if isinstance(self.eps, np.ndarray):
                    if len(self.eps.shape) == len(x.shape) and self.eps.shape[0] == x.shape[0]:
                        batch_eps = self.eps[batch_index_1:batch_index_2]
                        batch_eps_step = self.eps_step[batch_index_1:batch_index_2]

                    else:
                        batch_eps = self.eps
                        batch_eps_step = self.eps_step

                else:
                    batch_eps = self.eps
                    batch_eps_step = self.eps_step

                adv_x[batch_index_1:batch_index_2] = self._generate_batch(
                    x=batch, targets=batch_labels, mask=mask_batch, eps=batch_eps, eps_step=batch_eps_step
                )

            if self.num_random_init > 1:
                rate = 100 * compute_success(
                    self.estimator, x, targets, adv_x, self.targeted, batch_size=self.batch_size
                )
                if rate_best is None or rate > rate_best or adv_x_best is None:
                    rate_best = rate
                    adv_x_best = adv_x
            else:
                adv_x_best = adv_x

        logger.info(
            "Success rate of attack: %.2f%%",
            rate_best
            if rate_best is not None
            else 100 * compute_success(self.estimator, x, y, adv_x_best, self.targeted, batch_size=self.batch_size),
        )

        return adv_x_best

    def _generate_batch(
        self,
        x: "torch.Tensor",
        targets: "torch.Tensor",
        mask: "torch.Tensor",
        eps: Union[int, float, np.ndarray],
        eps_step: Union[int, float, np.ndarray],
    ) -> np.ndarray:
        """
        Generate a batch of adversarial samples and return them in an array.

        :param x: An array with the original inputs.
        :param targets: Target values (class labels) one-hot-encoded of shape `(nb_samples, nb_classes)`.
        :param mask: An array with a mask to be applied to the adversarial perturbations. Shape needs to be
                     broadcastable to the shape of x. Any features for which the mask is zero will not be adversarially
                     perturbed.
        :param eps: Maximum perturbation that the attacker can introduce.
        :param eps_step: Attack step size (input variation) at each iteration.
        :return: Adversarial examples.
        """
        inputs = x.to(self.estimator.device)
        targets = targets.to(self.estimator.device)
        adv_x = inputs

        if mask is not None:
            mask = mask.to(self.estimator.device)

        for i_max_iter in range(self.max_iter):
            adv_x = self._compute_torch(
                adv_x, inputs, targets, mask, eps, eps_step, self.num_random_init > 0 and i_max_iter == 0,
            )

        return adv_x.cpu().detach().numpy()

    def _compute_perturbation(self, x: "torch.Tensor", y: "torch.Tensor", mask: "torch.Tensor") -> "torch.Tensor":
        """
        Compute perturbations.

        :param x: Current adversarial examples.
        :param y: Target values (class labels) one-hot-encoded of shape `(nb_samples, nb_classes)` or indices of shape
                  (nb_samples,). Only provide this parameter if you'd like to use true labels when crafting adversarial
                  samples. Otherwise, model predictions are used as labels to avoid the "label leaking" effect
                  (explained in this paper: https://arxiv.org/abs/1611.01236). Default is `None`.
        :param mask: An array with a mask broadcastable to input `x` defining where to apply adversarial perturbations.
                     Shape needs to be broadcastable to the shape of x and can also be of the same shape as `x`. Any
                     features for which the mask is zero will not be adversarially perturbed.
        :return: Perturbations.
        """
        import torch  # lgtm [py/repeated-import]

        # Pick a small scalar to avoid division by 0
        tol = 10e-8

        # Get gradient wrt loss; invert it if attack is targeted
        grad = self.estimator.loss_gradient_framework(x, y) * (1 - 2 * int(self.targeted))

        # Apply norm bound
        if self.norm in ["inf", np.inf]:
            grad = grad.sign()

        elif self.norm == 1:
            ind = tuple(range(1, len(x.shape)))
            grad = grad / (torch.sum(grad.abs(), dim=ind, keepdims=True) + tol)  # type: ignore

        elif self.norm == 2:
            ind = tuple(range(1, len(x.shape)))
            grad = grad / (torch.sqrt(torch.sum(grad * grad, axis=ind, keepdims=True)) + tol)  # type: ignore

        assert x.shape == grad.shape

        if mask is None:
            return grad
        else:
            return grad * mask

    def _apply_perturbation(
        self, x: "torch.Tensor", perturbation: "torch.Tensor", eps_step: Union[int, float, np.ndarray]
    ) -> "torch.Tensor":
        """
        Apply perturbation on examples.

        :param x: Current adversarial examples.
        :param perturbation: Current perturbations.
        :param eps_step: Attack step size (input variation) at each iteration.
        :return: Adversarial examples.
        """
        import torch  # lgtm [py/repeated-import]

        eps_step = np.array(eps_step, dtype=ART_NUMPY_DTYPE)
        x = x + torch.tensor(eps_step).to(self.estimator.device) * perturbation

        if self.estimator.clip_values is not None:
            clip_min, clip_max = self.estimator.clip_values
            x = torch.max(
                torch.min(x, torch.tensor(clip_max).to(self.estimator.device)),
                torch.tensor(clip_min).to(self.estimator.device),
            )

        return x

    def _compute_torch(
        self,
        x: "torch.Tensor",
        x_init: "torch.Tensor",
        y: "torch.Tensor",
        mask: "torch.Tensor",
        eps: Union[int, float, np.ndarray],
        eps_step: Union[int, float, np.ndarray],
        random_init: bool,
    ) -> "torch.Tensor":
        """
        Compute adversarial examples for one iteration.

        :param x: Current adversarial examples.
        :param x_init: An array with the original inputs.
        :param y: Target values (class labels) one-hot-encoded of shape `(nb_samples, nb_classes)` or indices of shape
                  (nb_samples,). Only provide this parameter if you'd like to use true labels when crafting adversarial
                  samples. Otherwise, model predictions are used as labels to avoid the "label leaking" effect
                  (explained in this paper: https://arxiv.org/abs/1611.01236).
        :param mask: An array with a mask broadcastable to input `x` defining where to apply adversarial perturbations.
                     Shape needs to be broadcastable to the shape of x and can also be of the same shape as `x`. Any
                     features for which the mask is zero will not be adversarially perturbed.
        :param eps: Maximum perturbation that the attacker can introduce.
        :param eps_step: Attack step size (input variation) at each iteration.
        :param random_init: Random initialisation within the epsilon ball. For random_init=False starting at the
                            original input.
        :return: Adversarial examples.
        """
        import torch  # lgtm [py/repeated-import]

        if random_init:
            n = x.shape[0]
            m = np.prod(x.shape[1:]).item()

            random_perturbation = (
                random_sphere(n, m, eps, self.norm, tuple(x.shape)).reshape(x.shape).astype(ART_NUMPY_DTYPE)
            )
            random_perturbation = torch.from_numpy(random_perturbation).to(self.estimator.device)

            if mask is not None:
                random_perturbation = random_perturbation * mask

            x_adv = x + random_perturbation

            if self.estimator.clip_values is not None:
                clip_min, clip_max = self.estimator.clip_values
                x_adv = torch.max(
                    torch.min(x_adv, torch.tensor(clip_max).to(self.estimator.device)),
                    torch.tensor(clip_min).to(self.estimator.device),
                )

        else:
            x_adv = x

        # Get perturbation
        perturbation = self._compute_perturbation(x_adv, y, mask)

        # Apply perturbation and clip
        x_adv = self._apply_perturbation(x_adv, perturbation, eps_step)

        # Do projection
        perturbation = self._projection(x_adv - x_init, eps, self.norm)

        # Recompute x_adv
        x_adv = perturbation + x_init

        return x_adv

    def _projection(
        self, values: "torch.Tensor", eps: Union[int, float, np.ndarray], norm_p: Union[int, float, str]
    ) -> "torch.Tensor":
        """
        Project `values` on the L_p norm ball of size `eps`.

        :param values: Values to clip.
        :param eps: Maximum norm allowed.
        :param norm_p: L_p norm to use for clipping supporting 1, 2, `np.Inf` and "inf".
        :return: Values of `values` after projection.
        """
        import torch  # lgtm [py/repeated-import]

        # Pick a small scalar to avoid division by 0
        tol = 10e-8
        values_tmp = values.reshape(values.shape[0], -1)

        if norm_p == 2:
            if isinstance(eps, np.ndarray):
                raise NotImplementedError(
                    "The parameter `eps` of type `np.ndarray` is not supported to use with norm 2."
                )

            values_tmp = values_tmp * torch.min(
                torch.tensor([1.0], dtype=torch.float32).to(self.estimator.device),
                eps / (torch.norm(values_tmp, p=2, dim=1) + tol),
            ).unsqueeze_(-1)

        elif norm_p == 1:
            if isinstance(eps, np.ndarray):
                raise NotImplementedError(
                    "The parameter `eps` of type `np.ndarray` is not supported to use with norm 1."
                )

            values_tmp = values_tmp * torch.min(
                torch.tensor([1.0], dtype=torch.float32).to(self.estimator.device),
                eps / (torch.norm(values_tmp, p=1, dim=1) + tol),
            ).unsqueeze_(-1)

        elif norm_p in [np.inf, "inf"]:
            if isinstance(eps, np.ndarray):
                eps = eps * np.ones_like(values)
                eps = eps.reshape([eps.shape[0], -1])

            values_tmp = values_tmp.sign() * torch.min(
                values_tmp.abs(), torch.tensor([eps], dtype=torch.float32).to(self.estimator.device)
            )

        else:
            raise NotImplementedError(
                "Values of `norm_p` different from 1, 2 and `np.inf` are currently not supported."
            )

        values = values_tmp.reshape(values.shape)

        return values<|MERGE_RESOLUTION|>--- conflicted
+++ resolved
@@ -127,16 +127,12 @@
         """
         import torch  # lgtm [py/repeated-import]
 
-<<<<<<< HEAD
+        mask = kwargs.get("mask")
+        if mask is not None and mask.ndim > x.ndim:
+            raise ValueError("Mask shape must be broadcastable to input shape.")
+
         # Ensure eps is broadcastable
         self._check_compatibility_input_and_eps(x=x)
-=======
-        mask = kwargs.get("mask")
-
-        # Check the mask
-        if mask is not None and (len(mask.shape) > len(x.shape) or mask.shape != x.shape[-len(mask.shape):]):
-            raise ValueError("Mask shape must be broadcastable to input shape.")
->>>>>>> 5d2a3c74
 
         # Check whether random eps is enabled
         self._random_eps()
