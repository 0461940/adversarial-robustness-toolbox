# MIT License
#
# Copyright (C) The Adversarial Robustness Toolbox (ART) Authors 2018
#
# Permission is hereby granted, free of charge, to any person obtaining a copy of this software and associated
# documentation files (the "Software"), to deal in the Software without restriction, including without limitation the
# rights to use, copy, modify, merge, publish, distribute, sublicense, and/or sell copies of the Software, and to permit
# persons to whom the Software is furnished to do so, subject to the following conditions:
#
# The above copyright notice and this permission notice shall be included in all copies or substantial portions of the
# Software.
#
# THE SOFTWARE IS PROVIDED "AS IS", WITHOUT WARRANTY OF ANY KIND, EXPRESS OR IMPLIED, INCLUDING BUT NOT LIMITED TO THE
# WARRANTIES OF MERCHANTABILITY, FITNESS FOR A PARTICULAR PURPOSE AND NONINFRINGEMENT. IN NO EVENT SHALL THE
# AUTHORS OR COPYRIGHT HOLDERS BE LIABLE FOR ANY CLAIM, DAMAGES OR OTHER LIABILITY, WHETHER IN AN ACTION OF CONTRACT,
# TORT OR OTHERWISE, ARISING FROM, OUT OF OR IN CONNECTION WITH THE SOFTWARE OR THE USE OR OTHER DEALINGS IN THE
# SOFTWARE.
"""
This module implements the zeroth-order optimization attack `ZooAttack`. This is a black-box attack. This attack is a
variant of the Carlini and Wagner attack which uses ADAM coordinate descent to perform numerical estimation of
gradients.

| Paper link: https://arxiv.org/abs/1708.03999
"""
from __future__ import absolute_import, division, print_function, unicode_literals

import logging
from typing import Optional, Tuple, TYPE_CHECKING

import numpy as np
from scipy.ndimage import zoom

from art.config import ART_NUMPY_DTYPE
from art.attacks.attack import EvasionAttack
<<<<<<< HEAD
from art.utils import (
    compute_success,
    get_labels_np_array,
    check_and_transform_label_format,
)

if TYPE_CHECKING:
    from art.classifiers import Classifier
=======
from art.estimators.estimator import BaseEstimator
from art.estimators.classification.classifier import ClassifierMixin
from art.utils import compute_success, get_labels_np_array, check_and_transform_label_format
>>>>>>> 85479f7c

logger = logging.getLogger(__name__)


class ZooAttack(EvasionAttack):
    """
    The black-box zeroth-order optimization attack from Pin-Yu Chen et al. (2018). This attack is a variant of the
    C&W attack which uses ADAM coordinate descent to perform numerical estimation of gradients.

    | Paper link: https://arxiv.org/abs/1708.03999
    """

    attack_params = EvasionAttack.attack_params + [
        "confidence",
        "targeted",
        "learning_rate",
        "max_iter",
        "binary_search_steps",
        "initial_const",
        "abort_early",
        "use_resize",
        "use_importance",
        "nb_parallel",
        "batch_size",
        "variable_h",
    ]

    _estimator_requirements = (BaseEstimator, ClassifierMixin)

    def __init__(
        self,
        classifier: "Classifier",
        confidence: float = 0.0,
        targeted: bool = False,
        learning_rate: float = 1e-2,
        max_iter: int = 10,
        binary_search_steps: int = 1,
        initial_const: float = 1e-3,
        abort_early: bool = True,
        use_resize: bool = True,
        use_importance: bool = True,
        nb_parallel: int = 128,
        batch_size: int = 1,
        variable_h: float = 1e-4,
    ):
        """
        Create a ZOO attack instance.

        :param classifier: A trained classifier.
        :param confidence: Confidence of adversarial examples: a higher value produces examples that are farther
               away, from the original input, but classified with higher confidence as the target class.
        :param targeted: Should the attack target one specific class.
        :param learning_rate: The initial learning rate for the attack algorithm. Smaller values produce better
               results but are slower to converge.
        :param max_iter: The maximum number of iterations.
        :param binary_search_steps: Number of times to adjust constant with binary search (positive value).
        :param initial_const: The initial trade-off constant `c` to use to tune the relative importance of distance
               and confidence. If `binary_search_steps` is large, the initial constant is not important, as discussed in
               Carlini and Wagner (2016).
        :param abort_early: `True` if gradient descent should be abandoned when it gets stuck.
        :param use_resize: `True` if to use the resizing strategy from the paper: first, compute attack on inputs
               resized to 32x32, then increase size if needed to 64x64, followed by 128x128.
        :param use_importance: `True` if to use importance sampling when choosing coordinates to update.
        :param nb_parallel: Number of coordinate updates to run in parallel. A higher value for `nb_parallel` should
               be preferred over a large batch size.
        :param batch_size: Internal size of batches on which adversarial samples are generated. Small batch sizes are
               encouraged for ZOO, as the algorithm already runs `nb_parallel` coordinate updates in parallel for each
               sample. The batch size is a multiplier of `nb_parallel` in terms of memory consumption.
        :param variable_h: Step size for numerical estimation of derivatives.
        """
        super(ZooAttack, self).__init__(estimator=classifier)

        if len(classifier.input_shape) == 1:
            self.input_is_feature_vector = True
            if batch_size != 1:
                raise ValueError(
                    "The current implementation of Zeroth-Order Optimisation attack only supports "
                    "`batch_size=1` with feature vectors as input."
                )
        else:
            self.input_is_feature_vector = False

        self.confidence = confidence
        self.targeted = targeted
        self.learning_rate = learning_rate
        self.max_iter = max_iter
        self.binary_search_steps = binary_search_steps
        self.initial_const = initial_const
        self.abort_early = abort_early
        self.use_resize = use_resize
        self.use_importance = use_importance
        self.nb_parallel = nb_parallel
        self.batch_size = batch_size
        self.variable_h = variable_h
        self._check_params()

        # Initialize some internal variables
        self._init_size = 32
        if self.abort_early:
            self._early_stop_iters = (
                self.max_iter // 10 if self.max_iter >= 10 else self.max_iter
            )
        self.nb_parallel = nb_parallel

        # Initialize noise variable to zero
        if self.input_is_feature_vector:
            self.use_resize = False
            self.use_importance = False
            logger.info(
                "Disable resizing and importance sampling because feature vector input has been detected."
            )

        if self.use_resize:
<<<<<<< HEAD
            if self.classifier.channel_index == 3:
                dims = (
                    batch_size,
                    self._init_size,
                    self._init_size,
                    self.classifier.input_shape[-1],
                )
            elif self.classifier.channel_index == 1:
                dims = (
                    batch_size,
                    self.classifier.input_shape[0],
                    self._init_size,
                    self._init_size,
                )
            self._current_noise = np.zeros(dims, dtype=ART_NUMPY_DTYPE)
        else:
            self._current_noise = np.zeros(
                (batch_size,) + self.classifier.input_shape, dtype=ART_NUMPY_DTYPE
            )
        self._sample_prob = (
            np.ones(self._current_noise.size, dtype=ART_NUMPY_DTYPE)
            / self._current_noise.size
        )
=======
            if self.estimator.channel_index == 3:
                dims = (batch_size, self._init_size, self._init_size, self.estimator.input_shape[-1])
            elif self.estimator.channel_index == 1:
                dims = (batch_size, self.estimator.input_shape[0], self._init_size, self._init_size)
            self._current_noise = np.zeros(dims, dtype=ART_NUMPY_DTYPE)
        else:
            self._current_noise = np.zeros((batch_size,) + self.estimator.input_shape, dtype=ART_NUMPY_DTYPE)
        self._sample_prob = np.ones(self._current_noise.size, dtype=ART_NUMPY_DTYPE) / self._current_noise.size
>>>>>>> 85479f7c

        self.adam_mean = None
        self.adam_var = None
        self.adam_epochs = None

    def _loss(
        self, x: np.ndarray, x_adv: np.ndarray, target: np.ndarray, c_weight: float
    ) -> Tuple[np.ndarray, np.ndarray, np.ndarray]:
        """
        Compute the loss function values.

        :param x: An array with the original input.
        :param x_adv: An array with the adversarial input.
        :param target: An array with the target class (one-hot encoded).
        :param c_weight: Weight of the loss term aiming for classification as target.
        :return: A tuple holding the current logits, `L_2` distortion and overall loss.
        """
        l2dist = np.sum(np.square(x - x_adv).reshape(x_adv.shape[0], -1), axis=1)
<<<<<<< HEAD
        ratios = [1.0] + [
            int(new_size) / int(old_size)
            for new_size, old_size in zip(self.classifier.input_shape, x.shape[1:])
        ]
        preds = self.classifier.predict(
            np.array(zoom(x_adv, zoom=ratios)), batch_size=self.batch_size
        )
=======
        ratios = [1] + [
            int(new_size) / int(old_size) for new_size, old_size in zip(self.estimator.input_shape, x.shape[1:])
        ]
        preds = self.estimator.predict(np.array(zoom(x_adv, zoom=ratios)), batch_size=self.batch_size)
>>>>>>> 85479f7c
        z_target = np.sum(preds * target, axis=1)
        z_other = np.max(
            preds * (1 - target) + (np.min(preds, axis=1) - 1)[:, np.newaxis] * target,
            axis=1,
        )

        if self.targeted:
            # If targeted, optimize for making the target class most likely
            loss = np.maximum(z_other - z_target + self.confidence, 0)
        else:
            # If untargeted, optimize for making any other class most likely
            loss = np.maximum(z_target - z_other + self.confidence, 0)

        return preds, l2dist, c_weight * loss + l2dist

    def generate(
        self, x: np.ndarray, y: Optional[np.ndarray] = None, **kwargs
    ) -> np.ndarray:
        """
        Generate adversarial samples and return them in an array.

        :param x: An array with the original inputs to be attacked.
        :param y: Target values (class labels) one-hot-encoded of shape (nb_samples, nb_classes) or indices of shape
                  (nb_samples,).
        :return: An array holding the adversarial examples.
        """
        y = check_and_transform_label_format(y, self.estimator.nb_classes)

        # Check that `y` is provided for targeted attacks
        if self.targeted and y is None:
            raise ValueError(
                "Target labels `y` need to be provided for a targeted attack."
            )

        # No labels provided, use model prediction as correct class
        if y is None:
<<<<<<< HEAD
            y = get_labels_np_array(
                self.classifier.predict(x, batch_size=self.batch_size)
            )
=======
            y = get_labels_np_array(self.estimator.predict(x, batch_size=self.batch_size))
>>>>>>> 85479f7c

        # Compute adversarial examples with implicit batching
        nb_batches = int(np.ceil(x.shape[0] / float(self.batch_size)))
        x_adv = []
        for batch_id in range(nb_batches):
            logger.debug("Processing batch %i out of %i", batch_id, nb_batches)

            batch_index_1, batch_index_2 = (
                batch_id * self.batch_size,
                (batch_id + 1) * self.batch_size,
            )
            x_batch = x[batch_index_1:batch_index_2]
            y_batch = y[batch_index_1:batch_index_2]
            res = self._generate_batch(x_batch, y_batch)
            x_adv.append(res)
        x_adv = np.vstack(x_adv)

        # Apply clip
<<<<<<< HEAD
        if (
            hasattr(self.classifier, "clip_values")
            and self.classifier.clip_values is not None
        ):
            clip_min, clip_max = self.classifier.clip_values
=======
        if self.estimator.clip_values is not None:
            clip_min, clip_max = self.estimator.clip_values
>>>>>>> 85479f7c
            np.clip(x_adv, clip_min, clip_max, out=x_adv)

        # Log success rate of the ZOO attack
        logger.info(
            "Success rate of ZOO attack: %.2f%%",
<<<<<<< HEAD
            100
            * compute_success(
                self.classifier, x, y, x_adv, self.targeted, batch_size=self.batch_size
            ),
=======
            100 * compute_success(self.estimator, x, y, x_adv, self.targeted, batch_size=self.batch_size),
>>>>>>> 85479f7c
        )

        return x_adv

    def _generate_batch(self, x_batch: np.ndarray, y_batch: np.ndarray) -> np.ndarray:
        """
        Run the attack on a batch of images and labels.

        :param x_batch: A batch of original examples.
        :param y_batch: A batch of targets (0-1 hot).
        :return: A batch of adversarial examples.
        """
        # Initialize binary search
        c_current = self.initial_const * np.ones(x_batch.shape[0])
        c_lower_bound = np.zeros(x_batch.shape[0])
        c_upper_bound = 1e10 * np.ones(x_batch.shape[0])

        # Initialize best distortions and best attacks globally
        o_best_dist = np.inf * np.ones(x_batch.shape[0])
        o_best_attack = x_batch.copy()

        # Start with a binary search
        for bss in range(self.binary_search_steps):
            logger.debug(
                "Binary search step %i out of %i (c_mean==%f)",
                bss,
                self.binary_search_steps,
                np.mean(c_current),
            )

            # Run with 1 specific binary search step
            best_dist, best_label, best_attack = self._generate_bss(
                x_batch, y_batch, c_current
            )

            # Update best results so far
            o_best_attack[best_dist < o_best_dist] = best_attack[
                best_dist < o_best_dist
            ]
            o_best_dist[best_dist < o_best_dist] = best_dist[best_dist < o_best_dist]

            # Adjust the constant as needed
            c_current, c_lower_bound, c_upper_bound = self._update_const(
                y_batch, best_label, c_current, c_lower_bound, c_upper_bound
            )

        return o_best_attack

    def _update_const(
        self,
        y_batch: np.ndarray,
        best_label: np.ndarray,
        c_batch: np.ndarray,
        c_lower_bound: np.ndarray,
        c_upper_bound: np.ndarray,
    ) -> Tuple[np.ndarray, np.ndarray, np.ndarray]:
        """
        Update constant `c_batch` from the ZOO objective. This characterizes the trade-off between attack strength and
        amount of noise introduced.

        :param y_batch: A batch of targets (0-1 hot).
        :param best_label: A batch of best labels.
        :param c_batch: A batch of constants.
        :param c_lower_bound: A batch of lower bound constants.
        :param c_upper_bound: A batch of upper bound constants.
        :return: A tuple of three batches of updated constants and lower/upper bounds.
        """

        def compare(object1, object2):
            return object1 == object2 if self.targeted else object1 != object2

        comparison = [
            compare(best_label[i], np.argmax(y_batch[i])) and best_label[i] != -np.inf
            for i in range(len(c_batch))
        ]
        for i, comp in enumerate(comparison):
            if comp:
                # Successful attack
                c_upper_bound[i] = min(c_upper_bound[i], c_batch[i])
                if c_upper_bound[i] < 1e9:
                    c_batch[i] = (c_lower_bound[i] + c_upper_bound[i]) / 2
            else:
                # Failure attack
                c_lower_bound[i] = max(c_lower_bound[i], c_batch[i])
                c_batch[i] = (
                    (c_lower_bound[i] + c_upper_bound[i]) / 2
                    if c_upper_bound[i] < 1e9
                    else c_batch[i] * 10
                )

        return c_batch, c_lower_bound, c_upper_bound

    def _generate_bss(
        self, x_batch: np.ndarray, y_batch: np.ndarray, c_batch: np.ndarray
    ) -> Tuple[np.ndarray, np.ndarray, np.ndarray]:
        """
        Generate adversarial examples for a batch of inputs with a specific batch of constants.

        :param x_batch: A batch of original examples.
        :param y_batch: A batch of targets (0-1 hot).
        :param c_batch: A batch of constants.
        :return: A tuple of best elastic distances, best labels, best attacks.
        """

        def compare(object1, object2):
            return object1 == object2 if self.targeted else object1 != object2

        x_orig = x_batch.astype(ART_NUMPY_DTYPE)
        fine_tuning = np.full(x_batch.shape[0], False, dtype=bool)
        prev_loss = 1e6 * np.ones(x_batch.shape[0])
        prev_l2dist = np.zeros(x_batch.shape[0])

        # Resize and initialize Adam
        if self.use_resize:
            x_orig = self._resize_image(x_orig, self._init_size, self._init_size, True)
            assert (x_orig != 0).any()
            x_adv = x_orig.copy()
        else:
            x_orig = x_batch
            self._reset_adam(np.prod(self.estimator.input_shape))
            self._current_noise.fill(0)
            x_adv = x_orig.copy()

        # Initialize best distortions, best changed labels and best attacks
        best_dist = np.inf * np.ones(x_adv.shape[0])
        best_label = -np.inf * np.ones(x_adv.shape[0])
        best_attack = np.array([x_adv[i] for i in range(x_adv.shape[0])])

        for iter_ in range(self.max_iter):
            logger.debug("Iteration step %i out of %i", iter_, self.max_iter)

            # Upscaling for very large number of iterations
            if self.use_resize:
                if iter_ == 2000:
                    x_adv = self._resize_image(x_adv, 64, 64)
                    x_orig = zoom(
                        x_orig,
                        [
                            1,
                            x_adv.shape[1] / x_orig.shape[1],
                            x_adv.shape[2] / x_orig.shape[2],
                            x_adv.shape[3] / x_orig.shape[3],
                        ],
                    )
                elif iter_ == 10000:
                    x_adv = self._resize_image(x_adv, 128, 128)
                    x_orig = zoom(
                        x_orig,
                        [
                            1,
                            x_adv.shape[1] / x_orig.shape[1],
                            x_adv.shape[2] / x_orig.shape[2],
                            x_adv.shape[3] / x_orig.shape[3],
                        ],
                    )

            # Compute adversarial examples and loss
            x_adv = self._optimizer(x_adv, y_batch, c_batch)
            preds, l2dist, loss = self._loss(x_orig, x_adv, y_batch, c_batch)

            # Reset Adam if a valid example has been found to avoid overshoot
            mask_fine_tune = (
                (~fine_tuning) & (loss == l2dist) & (prev_loss != prev_l2dist)
            )
            fine_tuning[mask_fine_tune] = True
            self._reset_adam(
                self.adam_mean.size, np.repeat(mask_fine_tune, x_adv[0].size)  # type: ignore
            )
            prev_l2dist = l2dist

            # Abort early if no improvement is obtained
            if self.abort_early and iter_ % self._early_stop_iters == 0:
                if (loss > 0.9999 * prev_loss).all():
                    break
                prev_loss = loss

            # Adjust the best result
            labels_batch = np.argmax(y_batch, axis=1)
            for i, (dist, pred) in enumerate(zip(l2dist, np.argmax(preds, axis=1))):
                if dist < best_dist[i] and compare(pred, labels_batch[i]):
                    best_dist[i] = dist
                    best_attack[i] = x_adv[i]
                    best_label[i] = pred

        # Resize images to original size before returning
        best_attack = np.array(best_attack)
        if self.use_resize:
            if self.estimator.channel_index == 3:
                best_attack = zoom(
                    best_attack,
                    [
                        1,
                        int(x_batch.shape[1]) / best_attack.shape[1],
                        int(x_batch.shape[2]) / best_attack.shape[2],
                        1,
                    ],
                )
            elif self.estimator.channel_index == 1:
                best_attack = zoom(
                    best_attack,
                    [
                        1,
                        1,
                        int(x_batch.shape[2]) / best_attack.shape[2],
                        int(x_batch.shape[2]) / best_attack.shape[3],
                    ],
                )

        return best_dist, best_label, best_attack

    def _optimizer(
        self, x: np.ndarray, targets: np.ndarray, c_batch: float
    ) -> np.ndarray:
        # Variation of input for computing loss, same as in original implementation
        coord_batch = np.repeat(self._current_noise, 2 * self.nb_parallel, axis=0)
        coord_batch = coord_batch.reshape(
            2 * self.nb_parallel * self._current_noise.shape[0], -1
        )

        # Sample indices to prioritize for optimization
        if self.use_importance and np.unique(self._sample_prob).size != 1:
            indices = (
                np.random.choice(
                    coord_batch.shape[-1] * x.shape[0],
                    self.nb_parallel * self._current_noise.shape[0],
                    replace=False,
                    p=self._sample_prob.flatten(),
                )
                % coord_batch.shape[-1]
            )
        else:
            indices = (
                np.random.choice(
                    coord_batch.shape[-1] * x.shape[0],
                    self.nb_parallel * self._current_noise.shape[0],
                    replace=False,
                )
                % coord_batch.shape[-1]
            )

        # Create the batch of modifications to run
        for i in range(self.nb_parallel * self._current_noise.shape[0]):
            coord_batch[2 * i, indices[i]] += self.variable_h
            coord_batch[2 * i + 1, indices[i]] -= self.variable_h

        # Compute loss for all samples and coordinates, then optimize
        expanded_x = np.repeat(x, 2 * self.nb_parallel, axis=0).reshape(
            (-1,) + x.shape[1:]
        )
        expanded_targets = np.repeat(targets, 2 * self.nb_parallel, axis=0).reshape(
            (-1,) + targets.shape[1:]
        )
        expanded_c = np.repeat(c_batch, 2 * self.nb_parallel)
        _, _, loss = self._loss(
            expanded_x,
            expanded_x + coord_batch.reshape(expanded_x.shape),
            expanded_targets,
            expanded_c,
        )
        self._current_noise = self._optimizer_adam_coordinate(
            loss,
            indices,
            self.adam_mean,
            self.adam_var,
            self._current_noise,
            self.learning_rate,
            self.adam_epochs,
            True,
        )

        if self.use_importance and self._current_noise.shape[2] > self._init_size:
            self._sample_prob = self._get_prob(self._current_noise).flatten()

        return x + self._current_noise

    def _optimizer_adam_coordinate(
        self,
        losses: np.ndarray,
        index: int,
        mean: np.ndarray,
        var: np.ndarray,
        current_noise: np.ndarray,
        learning_rate: np.ndarray,
        adam_epochs: np.ndarray,
        proj: bool,
    ) -> np.ndarray:
        """
        Implementation of the ADAM optimizer for coordinate descent.
        """
        beta1, beta2 = 0.9, 0.999

        # Estimate grads from loss variation (constant `h` from the paper is fixed to .0001)
        grads = np.array(
            [
                (losses[i] - losses[i + 1]) / (2 * self.variable_h)
                for i in range(0, len(losses), 2)
            ]
        )

        # ADAM update
        mean[index] = beta1 * mean[index] + (1 - beta1) * grads
        var[index] = beta2 * var[index] + (1 - beta2) * grads ** 2

        corr = (np.sqrt(1 - np.power(beta2, adam_epochs[index]))) / (
            1 - np.power(beta1, adam_epochs[index])
        )
        orig_shape = current_noise.shape
        current_noise = current_noise.reshape(-1)
        current_noise[index] -= (
            learning_rate * corr * mean[index] / (np.sqrt(var[index]) + 1e-8)
        )
        adam_epochs[index] += 1

<<<<<<< HEAD
        if (
            proj
            and hasattr(self.classifier, "clip_values")
            and self.classifier.clip_values is not None
        ):
            clip_min, clip_max = self.classifier.clip_values
=======
        if proj and self.estimator.clip_values is not None:
            clip_min, clip_max = self.estimator.clip_values
>>>>>>> 85479f7c
            current_noise[index] = np.clip(current_noise[index], clip_min, clip_max)

        return current_noise.reshape(orig_shape)

    def _reset_adam(self, nb_vars: int, indices: Optional[np.ndarray] = None) -> None:
        # If variables are already there and at the right size, reset values
        if self.adam_mean is not None and self.adam_mean.size == nb_vars:
            if indices is None:
                self.adam_mean.fill(0)
                self.adam_var.fill(0)  # type: ignore
                self.adam_epochs.fill(1)  # type: ignore
            else:
                self.adam_mean[indices] = 0
                self.adam_var[indices] = 0  # type: ignore
                self.adam_epochs[indices] = 1  # type: ignore
        else:
            # Allocate Adam variables
            self.adam_mean = np.zeros(nb_vars, dtype=ART_NUMPY_DTYPE)
            self.adam_var = np.zeros(nb_vars, dtype=ART_NUMPY_DTYPE)
            self.adam_epochs = np.ones(nb_vars, dtype=np.int32)

<<<<<<< HEAD
    def _resize_image(
        self, x: np.ndarray, size_x: int, size_y: int, reset: bool = False
    ) -> np.ndarray:
        if self.classifier.channel_index == 3:
=======
    def _resize_image(self, x, size_x, size_y, reset=False):
        if self.estimator.channel_index == 3:
>>>>>>> 85479f7c
            dims = (x.shape[0], size_x, size_y, x.shape[-1])
        elif self.estimator.channel_index == 1:
            dims = (x.shape[0], x.shape[1], size_x, size_y)
        nb_vars = np.prod(dims)

        if reset:
            # Reset variables to original size and value
            if dims == x.shape:
                resized_x = x
                self._current_noise.fill(0)
            else:
                resized_x = zoom(
                    x,
                    (
                        1,
                        dims[1] / x.shape[1],
                        dims[2] / x.shape[2],
                        dims[3] / x.shape[3],
                    ),
                )
                self._current_noise = np.zeros(dims, dtype=ART_NUMPY_DTYPE)
            self._sample_prob = np.ones(nb_vars, dtype=ART_NUMPY_DTYPE) / nb_vars
        else:
            # Rescale variables and reset values
            resized_x = zoom(
                x, (1, dims[1] / x.shape[1], dims[2] / x.shape[2], dims[3] / x.shape[3])
            )
            self._sample_prob = self._get_prob(
                self._current_noise, double=True
            ).flatten()
            self._current_noise = np.zeros(dims, dtype=ART_NUMPY_DTYPE)

        # Reset Adam
        self._reset_adam(nb_vars)

        return resized_x

    def _get_prob(self, prev_noise: np.ndarray, double: bool = False) -> np.ndarray:
        dims = list(prev_noise.shape)

        # Double size if needed
        if double:
<<<<<<< HEAD
            dims = [
                2 * size if i not in [0, self.classifier.channel_index] else size
                for i, size in enumerate(dims)
            ]
=======
            dims = [2 * size if i not in [0, self.estimator.channel_index] else size for i, size in enumerate(dims)]
>>>>>>> 85479f7c

        prob = np.empty(shape=dims, dtype=np.float32)
        image = np.abs(prev_noise)

        for channel in range(prev_noise.shape[self.estimator.channel_index]):
            if self.estimator.channel_index == 3:
                image_pool = self._max_pooling(image[:, :, :, channel], dims[1] // 8)
                if double:
                    prob[:, :, :, channel] = np.abs(zoom(image_pool, [1, 2, 2]))
                else:
                    prob[:, :, :, channel] = image_pool
            elif self.estimator.channel_index == 1:
                image_pool = self._max_pooling(image[:, channel, :, :], dims[2] // 8)
                if double:
                    prob[:, channel, :, :] = np.abs(zoom(image_pool, [1, 2, 2]))
                else:
                    prob[:, channel, :, :] = image_pool

        prob /= np.sum(prob)

        return prob

    @staticmethod
    def _max_pooling(image: np.ndarray, kernel_size: int) -> np.ndarray:
        img_pool = np.copy(image)
        for i in range(0, image.shape[1], kernel_size):
            for j in range(0, image.shape[2], kernel_size):
                img_pool[:, i : i + kernel_size, j : j + kernel_size] = np.max(
                    image[:, i : i + kernel_size, j : j + kernel_size],
                    axis=(1, 2),
                    keepdims=True,
                )

        return img_pool

    def _check_params(self) -> None:
        if (
            not isinstance(self.binary_search_steps, (int, np.int))
            or self.binary_search_steps < 0
        ):
            raise ValueError(
                "The number of binary search steps must be a non-negative integer."
            )

        if not isinstance(self.max_iter, (int, np.int)) or self.max_iter < 0:
            raise ValueError("The number of iterations must be a non-negative integer.")

        if not isinstance(self.nb_parallel, (int, np.int)) or self.nb_parallel < 1:
            raise ValueError(
                "The number of parallel coordinates must be an integer greater than zero."
            )

        if not isinstance(self.batch_size, (int, np.int)) or self.batch_size < 1:
            raise ValueError("The batch size must be an integer greater than zero.")<|MERGE_RESOLUTION|>--- conflicted
+++ resolved
@@ -32,7 +32,8 @@
 
 from art.config import ART_NUMPY_DTYPE
 from art.attacks.attack import EvasionAttack
-<<<<<<< HEAD
+from art.estimators.estimator import BaseEstimator
+from art.estimators.classification.classifier import ClassifierMixin
 from art.utils import (
     compute_success,
     get_labels_np_array,
@@ -40,12 +41,7 @@
 )
 
 if TYPE_CHECKING:
-    from art.classifiers import Classifier
-=======
-from art.estimators.estimator import BaseEstimator
-from art.estimators.classification.classifier import ClassifierMixin
-from art.utils import compute_success, get_labels_np_array, check_and_transform_label_format
->>>>>>> 85479f7c
+    from art.estimators.classification.classifier import Classifier
 
 logger = logging.getLogger(__name__)
 
@@ -72,7 +68,6 @@
         "batch_size",
         "variable_h",
     ]
-
     _estimator_requirements = (BaseEstimator, ClassifierMixin)
 
     def __init__(
@@ -159,40 +154,29 @@
             )
 
         if self.use_resize:
-<<<<<<< HEAD
-            if self.classifier.channel_index == 3:
+            if self.estimator.channel_index == 3:
                 dims = (
                     batch_size,
                     self._init_size,
                     self._init_size,
-                    self.classifier.input_shape[-1],
-                )
-            elif self.classifier.channel_index == 1:
+                    self.estimator.input_shape[-1],
+                )
+            elif self.estimator.channel_index == 1:
                 dims = (
                     batch_size,
-                    self.classifier.input_shape[0],
+                    self.estimator.input_shape[0],
                     self._init_size,
                     self._init_size,
                 )
             self._current_noise = np.zeros(dims, dtype=ART_NUMPY_DTYPE)
         else:
             self._current_noise = np.zeros(
-                (batch_size,) + self.classifier.input_shape, dtype=ART_NUMPY_DTYPE
+                (batch_size,) + self.estimator.input_shape, dtype=ART_NUMPY_DTYPE
             )
         self._sample_prob = (
             np.ones(self._current_noise.size, dtype=ART_NUMPY_DTYPE)
             / self._current_noise.size
         )
-=======
-            if self.estimator.channel_index == 3:
-                dims = (batch_size, self._init_size, self._init_size, self.estimator.input_shape[-1])
-            elif self.estimator.channel_index == 1:
-                dims = (batch_size, self.estimator.input_shape[0], self._init_size, self._init_size)
-            self._current_noise = np.zeros(dims, dtype=ART_NUMPY_DTYPE)
-        else:
-            self._current_noise = np.zeros((batch_size,) + self.estimator.input_shape, dtype=ART_NUMPY_DTYPE)
-        self._sample_prob = np.ones(self._current_noise.size, dtype=ART_NUMPY_DTYPE) / self._current_noise.size
->>>>>>> 85479f7c
 
         self.adam_mean = None
         self.adam_var = None
@@ -211,20 +195,13 @@
         :return: A tuple holding the current logits, `L_2` distortion and overall loss.
         """
         l2dist = np.sum(np.square(x - x_adv).reshape(x_adv.shape[0], -1), axis=1)
-<<<<<<< HEAD
         ratios = [1.0] + [
             int(new_size) / int(old_size)
-            for new_size, old_size in zip(self.classifier.input_shape, x.shape[1:])
+            for new_size, old_size in zip(self.estimator.input_shape, x.shape[1:])
         ]
-        preds = self.classifier.predict(
+        preds = self.estimator.predict(
             np.array(zoom(x_adv, zoom=ratios)), batch_size=self.batch_size
         )
-=======
-        ratios = [1] + [
-            int(new_size) / int(old_size) for new_size, old_size in zip(self.estimator.input_shape, x.shape[1:])
-        ]
-        preds = self.estimator.predict(np.array(zoom(x_adv, zoom=ratios)), batch_size=self.batch_size)
->>>>>>> 85479f7c
         z_target = np.sum(preds * target, axis=1)
         z_other = np.max(
             preds * (1 - target) + (np.min(preds, axis=1) - 1)[:, np.newaxis] * target,
@@ -261,13 +238,9 @@
 
         # No labels provided, use model prediction as correct class
         if y is None:
-<<<<<<< HEAD
             y = get_labels_np_array(
-                self.classifier.predict(x, batch_size=self.batch_size)
-            )
-=======
-            y = get_labels_np_array(self.estimator.predict(x, batch_size=self.batch_size))
->>>>>>> 85479f7c
+                self.estimator.predict(x, batch_size=self.batch_size)
+            )
 
         # Compute adversarial examples with implicit batching
         nb_batches = int(np.ceil(x.shape[0] / float(self.batch_size)))
@@ -286,29 +259,20 @@
         x_adv = np.vstack(x_adv)
 
         # Apply clip
-<<<<<<< HEAD
         if (
-            hasattr(self.classifier, "clip_values")
-            and self.classifier.clip_values is not None
+            hasattr(self.estimator, "clip_values")
+            and self.estimator.clip_values is not None
         ):
-            clip_min, clip_max = self.classifier.clip_values
-=======
-        if self.estimator.clip_values is not None:
             clip_min, clip_max = self.estimator.clip_values
->>>>>>> 85479f7c
             np.clip(x_adv, clip_min, clip_max, out=x_adv)
 
         # Log success rate of the ZOO attack
         logger.info(
             "Success rate of ZOO attack: %.2f%%",
-<<<<<<< HEAD
             100
             * compute_success(
-                self.classifier, x, y, x_adv, self.targeted, batch_size=self.batch_size
+                self.estimator, x, y, x_adv, self.targeted, batch_size=self.batch_size
             ),
-=======
-            100 * compute_success(self.estimator, x, y, x_adv, self.targeted, batch_size=self.batch_size),
->>>>>>> 85479f7c
         )
 
         return x_adv
@@ -622,17 +586,12 @@
         )
         adam_epochs[index] += 1
 
-<<<<<<< HEAD
         if (
             proj
-            and hasattr(self.classifier, "clip_values")
-            and self.classifier.clip_values is not None
+            and hasattr(self.estimator, "clip_values")
+            and self.estimator.clip_values is not None
         ):
-            clip_min, clip_max = self.classifier.clip_values
-=======
-        if proj and self.estimator.clip_values is not None:
             clip_min, clip_max = self.estimator.clip_values
->>>>>>> 85479f7c
             current_noise[index] = np.clip(current_noise[index], clip_min, clip_max)
 
         return current_noise.reshape(orig_shape)
@@ -654,15 +613,10 @@
             self.adam_var = np.zeros(nb_vars, dtype=ART_NUMPY_DTYPE)
             self.adam_epochs = np.ones(nb_vars, dtype=np.int32)
 
-<<<<<<< HEAD
     def _resize_image(
         self, x: np.ndarray, size_x: int, size_y: int, reset: bool = False
     ) -> np.ndarray:
-        if self.classifier.channel_index == 3:
-=======
-    def _resize_image(self, x, size_x, size_y, reset=False):
         if self.estimator.channel_index == 3:
->>>>>>> 85479f7c
             dims = (x.shape[0], size_x, size_y, x.shape[-1])
         elif self.estimator.channel_index == 1:
             dims = (x.shape[0], x.shape[1], size_x, size_y)
@@ -705,14 +659,10 @@
 
         # Double size if needed
         if double:
-<<<<<<< HEAD
             dims = [
-                2 * size if i not in [0, self.classifier.channel_index] else size
+                2 * size if i not in [0, self.estimator.channel_index] else size
                 for i, size in enumerate(dims)
             ]
-=======
-            dims = [2 * size if i not in [0, self.estimator.channel_index] else size for i, size in enumerate(dims)]
->>>>>>> 85479f7c
 
         prob = np.empty(shape=dims, dtype=np.float32)
         image = np.abs(prev_noise)
