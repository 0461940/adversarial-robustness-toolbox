--- conflicted
+++ resolved
@@ -113,35 +113,28 @@
                 raise ValueError("Color channel need to be in last dimension.")
             if self.patch_shape[0] != self.patch_shape[1]:
                 raise ValueError("Patch height and width need to be the same.")
-        if (
-            self.estimator.postprocessing_defences is not None
-            or self.estimator.postprocessing_defences != []
-        ):
+        if self.estimator.postprocessing_defences is not None or self.estimator.postprocessing_defences != []:
             raise ValueError(
                 "Framework-specific implementation of Adversarial Patch attack does not yet support"
                 + "postprocessing defences."
             )
 
-        mean_value = (
-            self.estimator.clip_values[1] - self.estimator.clip_values[0]
-        ) / 2.0 + self.estimator.clip_values[0]
+        mean_value = (self.estimator.clip_values[1] - self.estimator.clip_values[0]) / 2.0 + self.estimator.clip_values[
+            0
+        ]
         initial_value = np.ones(self.patch_shape) * mean_value
         self._patch = tf.Variable(
             initial_value=initial_value,
             shape=self.patch_shape,
             dtype=tf.float32,
-            constraint=lambda x: tf.clip_by_value(
-                x, self.estimator.clip_values[0], self.estimator.clip_values[1]
-            ),
+            constraint=lambda x: tf.clip_by_value(x, self.estimator.clip_values[0], self.estimator.clip_values[1]),
         )
 
         self._train_op = tf.keras.optimizers.SGD(
             learning_rate=self.learning_rate, momentum=0.0, nesterov=False, name="SGD"
         )
 
-    def _train_step(
-        self, images: Optional[np.ndarray] = None, target: Optional[np.ndarray] = None
-    ) -> "tf.Tensor":
+    def _train_step(self, images: Optional[np.ndarray] = None, target: Optional[np.ndarray] = None) -> "tf.Tensor":
         import tensorflow as tf
 
         if target is None:
@@ -169,9 +162,7 @@
         patched_input = self._random_overlay(images, self._patch)
 
         patched_input = tf.clip_by_value(
-            patched_input,
-            clip_value_min=self.estimator.clip_values[0],
-            clip_value_max=self.estimator.clip_values[1],
+            patched_input, clip_value_min=self.estimator.clip_values[0], clip_value_max=self.estimator.clip_values[1],
         )
 
         probabilities = self.estimator._predict_framework(patched_input)
@@ -191,9 +182,7 @@
 
         return loss
 
-    def _get_circular_patch_mask(
-        self, nb_images: int, sharpness: int = 40
-    ) -> "tf.Tensor":
+    def _get_circular_patch_mask(self, nb_images: int, sharpness: int = 40) -> "tf.Tensor":
         """
         Return a circular patch mask.
         """
@@ -212,9 +201,7 @@
         image_mask = tf.stack([image_mask] * nb_images)
         return image_mask
 
-    def _random_overlay(
-        self, images: np.ndarray, patch: np.ndarray, scale: Optional[float] = None
-    ) -> "tf.Tensor":
+    def _random_overlay(self, images: np.ndarray, patch: np.ndarray, scale: Optional[float] = None) -> "tf.Tensor":
         import tensorflow as tf
         import tensorflow_addons as tfa
 
@@ -233,18 +220,11 @@
             padding_after_scaling = (1 - im_scale) * self.image_shape[0]
             x_shift = np.random.uniform(-padding_after_scaling, padding_after_scaling)
             y_shift = np.random.uniform(-padding_after_scaling, padding_after_scaling)
-            phi_rotate = (
-                float(np.random.uniform(-self.rotation_max, self.rotation_max))
-                / 90.0
-                * (math.pi / 2.0)
-            )
+            phi_rotate = float(np.random.uniform(-self.rotation_max, self.rotation_max)) / 90.0 * (math.pi / 2.0)
 
             # Rotation
             rotation_matrix = np.array(
-                [
-                    [math.cos(-phi_rotate), -math.sin(-phi_rotate)],
-                    [math.sin(-phi_rotate), math.cos(-phi_rotate)],
-                ]
+                [[math.cos(-phi_rotate), -math.sin(-phi_rotate)], [math.sin(-phi_rotate), math.cos(-phi_rotate)],]
             )
 
             # Scale
@@ -255,9 +235,7 @@
             x_origin = float(self.image_shape[0]) / 2
             y_origin = float(self.image_shape[1]) / 2
 
-            x_origin_shifted, y_origin_shifted = np.matmul(
-                xform_matrix, np.array([x_origin, y_origin])
-            )
+            x_origin_shifted, y_origin_shifted = np.matmul(xform_matrix, np.array([x_origin, y_origin]))
 
             x_origin_delta = x_origin - x_origin_shifted
             y_origin_delta = y_origin - y_origin_shifted
@@ -265,9 +243,7 @@
             a2 = x_origin_delta - (x_shift / (2 * im_scale))
             b2 = y_origin_delta - (y_shift / (2 * im_scale))
 
-            transform_vectors.append(
-                np.array([a0, a1, a2, b0, b1, b2, 0, 0]).astype(np.float32)
-            )
+            transform_vectors.append(np.array([a0, a1, a2, b0, b1, b2, 0, 0]).astype(np.float32))
 
         image_mask = tfa.image.transform(image_mask, transform_vectors, "BILINEAR")
         padded_patch = tfa.image.transform(padded_patch, transform_vectors, "BILINEAR")
@@ -275,14 +251,10 @@
 
         return images * inverted_mask + padded_patch * image_mask
 
-    def generate(
-        self, x: np.ndarray, y: Optional[np.ndarray] = None, **kwargs
-    ) -> Tuple[np.ndarray, np.ndarray]:
-        import tensorflow as tf
-
-        y = check_and_transform_label_format(
-            labels=y, nb_classes=self.estimator.nb_classes
-        )
+    def generate(self, x: np.ndarray, y: Optional[np.ndarray] = None, **kwargs) -> Tuple[np.ndarray, np.ndarray]:
+        import tensorflow as tf
+
+        y = check_and_transform_label_format(labels=y, nb_classes=self.estimator.nb_classes)
 
         shuffle = kwargs.get("shuffle", True)
         if shuffle:
@@ -300,12 +272,7 @@
             )
 
         i_iter = 0
-<<<<<<< HEAD
-        for images, target in ds:
-=======
-
         for images, target in tqdm(ds):
->>>>>>> 83cc8514
 
             if i_iter >= self.max_iter:
                 break
@@ -322,9 +289,7 @@
             self._get_circular_patch_mask(nb_images=1).numpy()[0],
         )
 
-    def apply_patch(
-        self, x: np.ndarray, scale: float, patch_external: Optional[np.ndarray] = None
-    ) -> np.ndarray:
+    def apply_patch(self, x: np.ndarray, scale: float, patch_external: Optional[np.ndarray] = None) -> np.ndarray:
         """
         A function to apply the learned adversarial patch to images.
 
