--- conflicted
+++ resolved
@@ -74,11 +74,7 @@
         :rtype: `np.ndarray`
         """
         x_adv = x.astype(NUMPY_DTYPE)
-<<<<<<< HEAD
-        preds = self.classifier.predict(x_adv)
-=======
-        preds = self.classifier.predict(x_adv, logits=False, batch_size=self.batch_size)
->>>>>>> e7e2a348
+        preds = self.classifier.predict(x_adv, batch_size=self.batch_size)
 
         # Pick a small scalar to avoid division by 0
         tol = 1e-10
@@ -94,30 +90,16 @@
 
             # Main loop of the algorithm
             for _ in range(self.max_iter):
-<<<<<<< HEAD
-                d = self._normalize(d)
-                preds_new = self.classifier.predict((batch + d).reshape((-1,) + self.classifier.input_shape))
-=======
                 var_d = self._normalize(var_d)
-                preds_new = self.classifier.predict((batch + var_d).reshape((-1,) + self.classifier.input_shape),
-                                                    logits=False)
->>>>>>> e7e2a348
+                preds_new = self.classifier.predict((batch + var_d).reshape((-1,) + self.classifier.input_shape))
 
                 from scipy.stats import entropy
                 kl_div1 = entropy(np.transpose(preds[batch_index_1:batch_index_2]), np.transpose(preds_new))
 
-<<<<<<< HEAD
-                d_new = np.zeros_like(d)
-                for current_index in range(d.shape[1]):
-                    d[:, current_index] += self.finite_diff
-                    preds_new = self.classifier.predict((batch + d).reshape((-1,) + self.classifier.input_shape))
-=======
-                var_d_new = np.zeros(var_d.shape)
+                var_d_new = np.zeros_like(var_d)
                 for current_index in range(var_d.shape[1]):
                     var_d[:, current_index] += self.finite_diff
-                    preds_new = self.classifier.predict((batch + var_d).reshape((-1,) + self.classifier.input_shape),
-                                                        logits=False)
->>>>>>> e7e2a348
+                    preds_new = self.classifier.predict((batch + var_d).reshape((-1,) + self.classifier.input_shape))
                     kl_div2 = entropy(np.transpose(preds[batch_index_1:batch_index_2]), np.transpose(preds_new))
                     var_d_new[:, current_index] = (kl_div2 - kl_div1) / (self.finite_diff + tol)
                     var_d[:, current_index] -= self.finite_diff
