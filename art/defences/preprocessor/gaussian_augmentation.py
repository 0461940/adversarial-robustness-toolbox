--- conflicted
+++ resolved
@@ -25,11 +25,7 @@
 
 import numpy as np
 
-<<<<<<< HEAD
-from art.config import CLIP_VALUES_TYPE
-=======
-from art.config import ART_NUMPY_DTYPE
->>>>>>> d918f53c
+from art.config import ART_NUMPY_DTYPE, CLIP_VALUES_TYPE
 from art.defences.preprocessor.preprocessor import Preprocessor
 
 logger = logging.getLogger(__name__)
@@ -81,9 +77,7 @@
                 "If `augmentation` is `True`, then `apply_fit` must be `True` and `apply_predict` must be `False`."
             )
         if augmentation and not (apply_fit or apply_predict):
-            raise ValueError(
-                "If `augmentation` is `True`, then `apply_fit` and `apply_predict` can't be both `False`."
-            )
+            raise ValueError("If `augmentation` is `True`, then `apply_fit` and `apply_predict` can't be both `False`.")
 
         self._apply_fit = apply_fit
         self._apply_predict = apply_predict
@@ -101,9 +95,7 @@
     def apply_predict(self) -> bool:
         return self._apply_predict
 
-    def __call__(
-        self, x: np.ndarray, y: Optional[np.ndarray] = None
-    ) -> Tuple[np.ndarray, Optional[np.ndarray]]:
+    def __call__(self, x: np.ndarray, y: Optional[np.ndarray] = None) -> Tuple[np.ndarray, Optional[np.ndarray]]:
         """
         Augment the sample `(x, y)` with Gaussian noise. The result is either an extended dataset containing the
         original sample, as well as the newly created noisy samples (augmentation=True) or just the noisy counterparts
@@ -122,13 +114,7 @@
             indices = np.random.randint(0, x.shape[0], size=size)
 
             # Generate noisy samples
-<<<<<<< HEAD
-            x_aug = np.random.normal(
-                x[indices], scale=self.sigma, size=(size,) + x.shape[1:]
-            )
-=======
             x_aug = np.random.normal(x[indices], scale=self.sigma, size=(size,) + x.shape[1:]).astype(ART_NUMPY_DTYPE)
->>>>>>> d918f53c
             x_aug = np.vstack((x, x_aug))
             if y is not None:
                 y_aug = np.concatenate((y, y[indices]))
