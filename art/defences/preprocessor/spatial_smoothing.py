--- conflicted
+++ resolved
@@ -33,10 +33,7 @@
 import numpy as np
 from scipy.ndimage.filters import median_filter
 
-<<<<<<< HEAD
-from art.config import ART_NUMPY_DTYPE, CLIP_VALUES_TYPE
-=======
->>>>>>> e0013f2c
+from art.config import CLIP_VALUES_TYPE
 from art.defences.preprocessor.preprocessor import Preprocessor
 
 logger = logging.getLogger(__name__)
@@ -103,23 +100,15 @@
 
         x_ndim = x.ndim
         if x_ndim == 2:
-            raise ValueError("Feature vectors detected. Smoothing can only be applied to data with spatial dimensions.")
+            raise ValueError(
+                "Feature vectors detected. Smoothing can only be applied to data with spatial dimensions."
+            )
 
         if x_ndim > 5:
             raise ValueError(
-<<<<<<< HEAD
-                "Feature vectors detected. Smoothing can only be applied to data with spatial "
-                "dimensions."
-=======
                 "Unrecognized input dimension. Spatial smoothing can only be applied to image and video data."
->>>>>>> e0013f2c
             )
 
-<<<<<<< HEAD
-        size = [1] + [self.window_size] * (len(x.shape) - 1)
-        size[self.channel_index] = 1
-        size = tuple(size)  # type: ignore
-=======
         filter_size = [self.window_size] * x_ndim
         # set filter_size at batch and channel indices to 1
         filter_size[0] = 1
@@ -133,7 +122,6 @@
         # * center pixel located lower right
         # * if window size even, use larger value (e.g. median(4,5)=5)
         result = median_filter(x, size=tuple(filter_size), mode="reflect")
->>>>>>> e0013f2c
 
         if self.clip_values is not None:
             np.clip(result, self.clip_values[0], self.clip_values[1], out=result)
@@ -149,59 +137,26 @@
         """
         pass
 
-<<<<<<< HEAD
     def _check_params(self) -> None:
-        if not isinstance(self.window_size, (int, np.int)) or self.window_size <= 0:
-            logger.error("Sliding window size must be a positive integer.")
-            raise ValueError("Sliding window size must be a positive integer.")
-
-        if not isinstance(self.channel_index, (int, np.int)) or self.channel_index <= 0:
-            logger.error(
-                "Data channel for smoothing must be a positive integer. The batch dimension is not a"
-                "valid channel."
-            )
-            raise ValueError(
-                "Data channel for smoothing must be a positive integer. The batch dimension is not a"
-                "valid channel."
-            )
-
-        if self.clip_values is not None:
-            if len(self.clip_values) != 2:
-                raise ValueError(
-                    "`clip_values` should be a tuple of 2 floats containing the allowed data range."
-                )
-
-            if np.array(self.clip_values[0] >= self.clip_values[1]).any():
-                raise ValueError("Invalid `clip_values`: min >= max.")
-=======
-    def set_params(self, **kwargs):
-        """
-        Take in a dictionary of parameters and applies defence-specific checks before saving them as attributes.
-
-        :param window_size: The size of the sliding window.
-        :type window_size: `int`
-        :param channel_index: Index of the axis in data containing the color channels or features.
-        :type channel_index: `int`
-        :param clip_values: Tuple of the form `(min, max)` representing the minimum and maximum values allowed
-               for features.
-        :type clip_values: `tuple`
-        """
-        # Save defence-specific parameters
-        super(SpatialSmoothing, self).set_params(**kwargs)
 
         if not (isinstance(self.window_size, (int, np.int)) and self.window_size > 0):
             raise ValueError("Sliding window size must be a positive integer.")
 
-        if not (isinstance(self.channel_index, (int, np.int)) and self.channel_index in [1, 3, 4]):
+        if not (
+            isinstance(self.channel_index, (int, np.int))
+            and self.channel_index in [1, 3, 4]
+        ):
             raise ValueError(
                 "Data channel must be an integer equal to 1, 3 or 4. The batch dimension is not a valid channel."
             )
 
         if self.clip_values is not None and len(self.clip_values) != 2:
-            raise ValueError("'clip_values' should be a tuple of 2 floats or arrays containing the allowed data range.")
+            raise ValueError(
+                "'clip_values' should be a tuple of 2 floats or arrays containing the allowed data range."
+            )
 
-        if self.clip_values is not None and np.array(self.clip_values[0] >= self.clip_values[1]).any():
-            raise ValueError("Invalid 'clip_values': min >= max.")
-
-        return True
->>>>>>> e0013f2c
+        if (
+            self.clip_values is not None
+            and np.array(self.clip_values[0] >= self.clip_values[1]).any()
+        ):
+            raise ValueError("Invalid 'clip_values': min >= max.")