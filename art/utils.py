--- conflicted
+++ resolved
@@ -27,21 +27,19 @@
     """
     # Pick a small scalar to avoid division by 0
     tol = 10e-8
-<<<<<<< HEAD
-    if p == np.inf:
-        return np.sign(v) * np.minimum(abs(v), eps)
+    v_ = v.reshape((v.shape[0], -1))
+
+    if p == 2:
+        v_ = v_ * min(1., eps / (np.linalg.norm(v, axis=1) + tol))
+    elif p == 1:
+        v_ = v_ * min(1., eps / (np.linalg.norm(v, axis=1, ord=1) + tol))
+    elif p == np.inf:
+        v_ = np.sign(v) * np.minimum(abs(v), eps)
     else:
-        reshape_dim = (v.shape[0], np.prod(v.shape[1:]))
-        if p == 1:
-            norm = np.linalg.norm(v.reshape(reshape_dim), axis=1, ord=1)
-        elif p == 2:
-            norm = np.linalg.norm(v.reshape(reshape_dim), axis=1)
-        else:
-            raise NotImplementedError('Values of `p` different from 1, 2 and `np.inf` are currently not supported.')
-        norm = eps / np.clip(norm, tol, norm)
-        norm = np.clip(norm, norm, 1.0)
-        expand_dim = tuple([v.shape[0]] + [1]*len(v.shape[1:]))
-        return v * norm.reshape(expand_dim)
+        raise NotImplementedError('Values of `p` different from 1, 2 and `np.inf` are currently not supported.')
+
+    v = v_.reshape(v.shape)
+    return v
 
 def random_sphere(m, n, r, norm):
     """
@@ -75,23 +73,6 @@
         res= np.random.uniform(float(-r), float(r), (m, n))
     else:
         raise NotImplementedError("Norm {} not supported".format(norm))
-=======
-    v_ = v.reshape((v.shape[0], -1))
-
-    if p == 2:
-        v_ = v_ * min(1., eps / (np.linalg.norm(v, axis=1) + tol))
-    elif p == 1:
-        v_ = v_ * min(1., eps / (np.linalg.norm(v, axis=1, ord=1) + tol))
-    elif p == np.inf:
-        v_ = np.sign(v) * np.minimum(abs(v), eps)
-    else:
-        raise NotImplementedError('Values of `p` different from 1, 2 and `np.inf` are currently not supported.')
-
-    v = v_.reshape(v.shape)
-    return v
->>>>>>> e7d3066a
-
-    return res
 
 def to_categorical(labels, nb_classes=None):
     """
