"""
Module providing convenience functions.
"""
from __future__ import absolute_import, division, print_function, unicode_literals

import logging
import os

import numpy as np
import tensorflow as tf
import keras
import keras.backend as k
from keras.layers import Dense, Flatten, Conv2D, MaxPooling2D
from keras.models import Sequential
import torch
import torch.nn as nn
import torch.optim as optim

from art.classifiers import KerasClassifier, PyTorchClassifier, TFClassifier

logger = logging.getLogger(__name__)


# -------------------------------------------------------------------------------------------- RANDOM NUMBER GENERATORS


def master_seed(seed):
    """
    Set the seed for all random number generators used in the library. This ensures experiments reproducibility and
    stable testing.

    :param seed: The value to be seeded in the random number generators.
    :type seed: `int`
    """
    import numbers
    import random

    if not isinstance(seed, numbers.Integral):
        raise TypeError('The seed for random number generators has to be an integer.')

    # Set Python seed
    random.seed(seed)

    # Set Numpy seed
    np.random.seed(seed)
    np.random.RandomState(seed)

    # Now try to set seed for all specific frameworks
    try:
        import tensorflow as tf

        logger.info('Setting random seed for TensorFlow.')
        tf.set_random_seed(seed)
    except ImportError:
        logger.info('Could not set random seed for TensorFlow.')

    try:
        import mxnet as mx

        logger.info('Setting random seed for MXNet.')
        mx.random.seed(seed)
    except ImportError:
        logger.info('Could not set random seed for MXNet.')

    try:
        logger.info('Setting random seed for PyTorch.')
        torch.manual_seed(seed)
        if torch.cuda.is_available():
            torch.cuda.manual_seed_all(seed)
    except ImportError:
        logger.info('Could not set random seed for PyTorch')


# ----------------------------------------------------------------------------------------------------- MATHS UTILITIES


def projection(v, eps, p):
    """
    Project the values in `v` on the L_p norm ball of size `eps`.

    :param v: Array of perturbations to clip.
    :type v: `np.ndarray`
    :param eps: Maximum norm allowed.
    :type eps: `float`
    :param p: L_p norm to use for clipping. Only 1, 2 and `np.Inf` supported for now.
    :type p: `int`
    :return: Values of `v` after projection.
    :rtype: `np.ndarray`
    """
    # Pick a small scalar to avoid division by 0
    tol = 10e-8
    v_ = v.reshape((v.shape[0], -1))

    if p == 2:
        v_ = v_ * np.expand_dims(np.minimum(1., eps / (np.linalg.norm(v_, axis=1) + tol)), axis=1)
    elif p == 1:
        v_ = v_ * np.expand_dims(np.minimum(1., eps / (np.linalg.norm(v_, axis=1, ord=1) + tol)), axis=1)
    elif p == np.inf:
        v_ = np.sign(v_) * np.minimum(abs(v_), eps)
    else:
        raise NotImplementedError('Values of `p` different from 1, 2 and `np.inf` are currently not supported.')

    v = v_.reshape(v.shape)
    return v


def random_sphere(nb_points, nb_dims, radius, norm):
    """
    Generate randomly `m x n`-dimension points with radius `radius` and centered around 0.

    :param nb_points: Number of random data points
    :type nb_points: `int`
    :param nb_dims: Dimensionality
    :type nb_dims: `int`
    :param radius: Radius
    :type radius: `float`
    :param norm: Current support: 1, 2, np.inf
    :type norm: `int`
    :return: The generated random sphere
    :rtype: `np.ndarray`
    """
    if norm == 1:
        a = np.zeros(shape=(nb_points, nb_dims + 1))
        a[:, -1] = np.sqrt(np.random.uniform(0, radius ** 2, nb_points))

        for i in range(nb_points):
            a[i, 1:-1] = np.sort(np.random.uniform(0, a[i, -1], nb_dims - 1))

        res = (a[:, 1:] - a[:, :-1]) * np.random.choice([-1, 1], (nb_points, nb_dims))
    elif norm == 2:
        from scipy.special import gammainc

        a = np.random.randn(nb_points, nb_dims)
        s2 = np.sum(a ** 2, axis=1)
        base = gammainc(nb_dims / 2.0, s2 / 2.0) ** (1 / nb_dims) * radius / np.sqrt(s2)
        res = a * (np.tile(base, (nb_dims, 1))).T
    elif norm == np.inf:
        res = np.random.uniform(float(-radius), float(radius), (nb_points, nb_dims))
    else:
        raise NotImplementedError("Norm {} not supported".format(norm))

    return res


def original_to_tanh(x_original, clip_min, clip_max, tanh_smoother=0.999999):
    """
    Transform input from original to tanh space.

    :param x_original: An array with the input to be transformed.
    :type x_original: `np.ndarray`
    :param clip_min: Minimum clipping value.
    :type clip_min: `float` or `np.ndarray`
    :param clip_max: Maximum clipping value.
    :type clip_max: `float` or `np.ndarray`
    :param tanh_smoother: Scalar for multiplying arguments of arctanh to avoid division by zero.
    :type tanh_smoother: `float`
    :return: An array holding the transformed input.
    :rtype: `np.ndarray`
    """
    x_tanh = np.clip(x_original, clip_min, clip_max)
    x_tanh = (x_tanh - clip_min) / (clip_max - clip_min)
    x_tanh = np.arctanh(((x_tanh * 2) - 1) * tanh_smoother)
    return x_tanh


def tanh_to_original(x_tanh, clip_min, clip_max, tanh_smoother=0.999999):
    """
    Transform input from tanh to original space.

    :param x_tanh: An array with the input to be transformed.
    :type x_tanh: `np.ndarray`
    :param clip_min: Minimum clipping value.
    :type clip_min: `float` or `np.ndarray`
    :param clip_max: Maximum clipping value.
    :type clip_max: `float` or `np.ndarray`
    :param tanh_smoother: Scalar for dividing arguments of tanh to avoid division by zero.
    :type tanh_smoother: `float`
    :return: An array holding the transformed input.
    :rtype: `np.ndarray`
    """
    x_original = (np.tanh(x_tanh) / tanh_smoother + 1) / 2
    return x_original * (clip_max - clip_min) + clip_min


# --------------------------------------------------------------------------------------- LABELS MANIPULATION FUNCTIONS


def to_categorical(labels, nb_classes=None):
    """
    Convert an array of labels to binary class matrix.

    :param labels: An array of integer labels of shape `(nb_samples,)`
    :type labels: `np.ndarray`
    :param nb_classes: The number of classes (possible labels)
    :type nb_classes: `int`
    :return: A binary matrix representation of `y` in the shape `(nb_samples, nb_classes)`
    :rtype: `np.ndarray`
    """
    labels = np.array(labels, dtype=np.int32)
    if not nb_classes:
        nb_classes = np.max(labels) + 1
    categorical = np.zeros((labels.shape[0], nb_classes), dtype=np.float32)
    categorical[np.arange(labels.shape[0]), np.squeeze(labels)] = 1
    return categorical


def random_targets(labels, nb_classes):
    """
    Given a set of correct labels, randomly choose target labels different from the original ones. These can be
    one-hot encoded or integers.

    :param labels: The correct labels
    :type labels: `np.ndarray`
    :param nb_classes: The number of classes for this model
    :type nb_classes: `int`
    :return: An array holding the randomly-selected target classes, one-hot encoded.
    :rtype: `np.ndarray`
    """
    if len(labels.shape) > 1:
        labels = np.argmax(labels, axis=1)

    result = np.zeros(labels.shape)

    for class_ind in range(nb_classes):
        other_classes = list(range(nb_classes))
        other_classes.remove(class_ind)
        in_cl = labels == class_ind
        result[in_cl] = np.random.choice(other_classes)

    return to_categorical(result, nb_classes)


def least_likely_class(x, classifier):
    """
    Compute the least likely class predictions for sample `x`. This strategy for choosing attack targets was used in
    (Kurakin et al., 2016). See https://arxiv.org/abs/1607.02533.

    :param x: A data sample of shape accepted by `classifier`.
    :type x: `np.ndarray`
    :param classifier: The classifier used for computing predictions.
    :type classifier: `Classifier`
    :return: Least-likely class predicted by `classifier` for sample `x` in one-hot encoding.
    :rtype: `np.ndarray`
    """
    return to_categorical(np.argmin(classifier.predict(x), axis=1), nb_classes=classifier.nb_classes)


def get_label_conf(y_vec):
    """
    Returns the confidence and the label of the most probable class given a vector of class confidences
    :param y_vec: (np.ndarray) vector of class confidences, nb of instances as first dimension
    :return: (np.ndarray, np.ndarray) confidences and labels
    """
    assert len(y_vec.shape) == 2

    confs, labels = np.amax(y_vec, axis=1), np.argmax(y_vec, axis=1)
    return confs, labels


def get_labels_np_array(preds):
    """
    Returns the label of the most probable class given a array of class confidences.

    :param preds: (np.ndarray) array of class confidences, nb of instances as first dimension
    :return: (np.ndarray) labels
    """
    preds_max = np.amax(preds, axis=1, keepdims=True)
    y = (preds == preds_max).astype(float)

    return y


def preprocess(x, y, nb_classes=10, max_value=255):
    """Scales `x` to [0, 1] and converts `y` to class categorical confidences.

    :param x: Data instances
    :type x: `np.ndarray`
    :param y: Labels
    :type y: `np.ndarray`
    :param nb_classes: Number of classes in dataset
    :type nb_classes: `int`
    :param max_value: Original maximum allowed value for features
    :type max_value: `int`
    :return: rescaled values of `x`, `y`
    :rtype: `tuple`
    """
    x = x.astype('float32') / max_value
    y = to_categorical(y, nb_classes)

    return x, y


# -------------------------------------------------------------------------------------------------------- IO FUNCTIONS


def load_cifar10(raw=False):
    """Loads CIFAR10 dataset from config.CIFAR10_PATH or downloads it if necessary.

    :param raw: `True` if no preprocessing should be applied to the data. Otherwise, data is normalized to 1.
    :type raw: `bool`
    :return: `(x_train, y_train), (x_test, y_test), min, max`
    :rtype: `(np.ndarray, np.ndarray), (np.ndarray, np.ndarray), float, float`
    """

    def load_batch(fpath):
        """
        Utility function for loading CIFAR batches, as written in Keras.

        :param fpath: Full path to the batch file.
        :return: `(data, labels)`
        """
        import sys
        from six.moves import cPickle

        with open(fpath, 'rb') as f:
            if sys.version_info < (3,):
                d = cPickle.load(f)
            else:
                d = cPickle.load(f, encoding='bytes')
                d_decoded = {}
                for k, v in d.items():
                    d_decoded[k.decode('utf8')] = v
                d = d_decoded
        data = d['data']
        labels = d['labels']

        data = data.reshape(data.shape[0], 3, 32, 32)
        return data, labels

    from art import DATA_PATH

    path = get_file('cifar-10-batches-py', extract=True, path=DATA_PATH,
                    url='http://www.cs.toronto.edu/~kriz/cifar-10-python.tar.gz')

    num_train_samples = 50000

    x_train = np.zeros((num_train_samples, 3, 32, 32), dtype=np.uint8)
    y_train = np.zeros((num_train_samples,), dtype=np.uint8)

    for i in range(1, 6):
        fpath = os.path.join(path, 'data_batch_' + str(i))
        data, labels = load_batch(fpath)
        x_train[(i - 1) * 10000: i * 10000, :, :, :] = data
        y_train[(i - 1) * 10000: i * 10000] = labels

    fpath = os.path.join(path, 'test_batch')
    x_test, y_test = load_batch(fpath)
    y_train = np.reshape(y_train, (len(y_train), 1))
    y_test = np.reshape(y_test, (len(y_test), 1))

    # Set channels last
    x_train = x_train.transpose(0, 2, 3, 1)
    x_test = x_test.transpose(0, 2, 3, 1)

    min_, max_ = 0, 255
    if not raw:
        min_, max_ = 0., 1.
        x_train, y_train = preprocess(x_train, y_train)
        x_test, y_test = preprocess(x_test, y_test)

    return (x_train, y_train), (x_test, y_test), min_, max_


def load_mnist(raw=False):
    """Loads MNIST dataset from `DATA_PATH` or downloads it if necessary.

    :param raw: `True` if no preprocessing should be applied to the data. Otherwise, data is normalized to 1.
    :type raw: `bool`
    :return: `(x_train, y_train), (x_test, y_test), min, max`
    :rtype: `(np.ndarray, np.ndarray), (np.ndarray, np.ndarray), float, float`
    """
    from art import DATA_PATH

    path = get_file('mnist.npz', path=DATA_PATH, url='https://s3.amazonaws.com/img-datasets/mnist.npz')

    f = np.load(path)
    x_train = f['x_train']
    y_train = f['y_train']
    x_test = f['x_test']
    y_test = f['y_test']
    f.close()

    # Add channel axis
    min_, max_ = 0, 255
    if not raw:
        min_, max_ = 0., 1.
        x_train = np.expand_dims(x_train, axis=3)
        x_test = np.expand_dims(x_test, axis=3)
        x_train, y_train = preprocess(x_train, y_train)
        x_test, y_test = preprocess(x_test, y_test)

    return (x_train, y_train), (x_test, y_test), min_, max_


def load_stl():
    """
    Loads the STL-10 dataset from `DATA_PATH` or downloads it if necessary.

    :return: `(x_train, y_train), (x_test, y_test), min, max`
    :rtype: `(np.ndarray, np.ndarray), (np.ndarray, np.ndarray), float, float`
    """
    from os.path import join
    from art import DATA_PATH

    min_, max_ = 0., 1.

    # Download and extract data if needed
    path = get_file('stl10_binary', path=DATA_PATH, extract=True,
                    url='https://ai.stanford.edu/~acoates/stl10/stl10_binary.tar.gz')

    with open(join(path, str('train_X.bin')), str('rb')) as f:
        x_train = np.fromfile(f, dtype=np.uint8)
        x_train = np.reshape(x_train, (-1, 3, 96, 96))

    with open(join(path, str('test_X.bin')), str('rb')) as f:
        x_test = np.fromfile(f, dtype=np.uint8)
        x_test = np.reshape(x_test, (-1, 3, 96, 96))

    # Set channel last
    x_train = x_train.transpose(0, 2, 3, 1)
    x_test = x_test.transpose(0, 2, 3, 1)

    with open(join(path, str('train_y.bin')), str('rb')) as f:
        y_train = np.fromfile(f, dtype=np.uint8)
        y_train -= 1

    with open(join(path, str('test_y.bin')), str('rb')) as f:
        y_test = np.fromfile(f, dtype=np.uint8)
        y_test -= 1

    x_train, y_train = preprocess(x_train, y_train)
    x_test, y_test = preprocess(x_test, y_test)

    return (x_train, y_train), (x_test, y_test), min_, max_


def load_dataset(name):
    """
    Loads or downloads the dataset corresponding to `name`. Options are: `mnist`, `cifar10` and `stl10`.

    :param name: Name of the dataset
    :type name: `str`
    :return: The dataset separated in training and test sets as `(x_train, y_train), (x_test, y_test), min, max`
    :rtype: `(np.ndarray, np.ndarray), (np.ndarray, np.ndarray), float, float`
    :raises NotImplementedError: If the dataset is unknown.
    """

    if "mnist" in name:
        return load_mnist()
    elif "cifar10" in name:
        return load_cifar10()
    elif "stl10" in name:
        return load_stl()

    raise NotImplementedError("There is no loader for dataset '{}'.".format(name))


def _extract(full_path, path):
    import tarfile
    import zipfile
    import shutil

    if full_path.endswith('tar'):
        if tarfile.is_tarfile(full_path):
            archive = tarfile.open(full_path, "r:")
    elif full_path.endswith('tar.gz'):
        if tarfile.is_tarfile(full_path):
            archive = tarfile.open(full_path, "r:gz")
    elif full_path.endswith('zip'):
        if zipfile.is_zipfile(full_path):
            archive = zipfile.ZipFile(full_path)
        else:
            return False
    else:
        return False

    try:
        archive.extractall(path)
    except (tarfile.TarError, RuntimeError, KeyboardInterrupt):
        if os.path.exists(path):
            if os.path.isfile(path):
                os.remove(path)
            else:
                shutil.rmtree(path)
        raise
    return True


def get_file(filename, url, path=None, extract=False):
    """
    Downloads a file from a URL if it not already in the cache. The file at indicated by `url` is downloaded to the
    path `path` (default is ~/.art/data). and given the name `filename`. Files in tar, tar.gz, tar.bz, and zip formats
    can also be extracted. This is a simplified version of the function with the same name in Keras.

    :param filename: Name of the file.
    :type filename: `str`
    :param url: Download URL.
    :type url: `str`
    :param path: Folder to store the download. If not specified, `~/.art/data` is used instead.
    :type: `str`
    :param extract: If true, tries to extract the archive.
    :type extract: `bool`
    :return: Path to the downloaded file.
    :rtype: `str`
    """
    if path is None:
        from art import DATA_PATH
        path_ = os.path.expanduser(DATA_PATH)
    else:
        path_ = os.path.expanduser(path)
    if not os.access(path_, os.W_OK):
        path_ = os.path.join('/tmp', '.art')
    if not os.path.exists(path_):
        os.makedirs(path_)

    if extract:
        extract_path = os.path.join(path_, filename)
        full_path = extract_path + '.tar.gz'
    else:
        full_path = os.path.join(path_, filename)

    # Determine if dataset needs downloading
    download = not os.path.exists(full_path)

    if download:
        logger.info('Downloading data from %s', url)
        error_msg = 'URL fetch failure on {}: {} -- {}'
        try:
            try:
                from six.moves.urllib.error import HTTPError, URLError
                from six.moves.urllib.request import urlretrieve

                urlretrieve(url, full_path)
            except HTTPError as e:
                raise Exception(error_msg.format(url, e.code, e.msg))
            except URLError as e:
                raise Exception(error_msg.format(url, e.errno, e.reason))
        except (Exception, KeyboardInterrupt):
            if os.path.exists(full_path):
                os.remove(full_path)
            raise

    if extract:
        if not os.path.exists(extract_path):
            _extract(full_path, path_)
        return extract_path

    return full_path


def make_directory(dir_path):
    """
    Creates the specified tree of directories if needed.

    :param dir_path: (str) directory or file path
    :return: None
    """
    if not os.path.exists(dir_path):
<<<<<<< HEAD
        os.makedirs(dir_path)


def get_npy_files(path):
    """
    Generator returning all the npy files in path subdirectories.

    :param path: (str) directory path
    :return: (str) paths
    """

    for root, _, files in os.walk(path):
        for file_ in files:
            if file_.endswith(".npy"):
                yield os.path.join(root, file_)


# ------------------------------------------------------------------- ARG PARSER


def get_args(prog, load_classifier=False, load_sample=False, per_batch=False, options=""):
    """
    Parser for all scripts
    :param prog: name of the script calling the function
    :param load_classifier: bool, load a model, default False
    :param load_sample: bool, load (adversarial) data for training, default False
    :param per_batch: bool, load data in batches, default False
    :param options:
    :return: parsed arguments
    """
    parser = argparse.ArgumentParser(prog=prog, formatter_class=argparse.ArgumentDefaultsHelpFormatter)

    option_dict = {
        "a": {"flags": ["-a", "--adv"],
              "kwargs": {"type": str, "dest": 'adv_method', "default": "fgsm",
                         "choices": ["fgsm", "deepfool", "universal", "jsma", "vat", "carlini", "rnd_fgsm"],
                         "help": 'choice of attacker'}},
        "b": {"flags": ["-b", "--batchsize"],
              "kwargs": {"type": int, "dest": 'batch_size', "default": 128, "help": 'size of the batches'}},
        "c": {"flags": ["-c", "--classifier"],
              "kwargs": {"type": str, "dest": 'classifier', "default": "cnn", "choices": ["cnn", "resnet", "mlp"],
                         "help": 'choice of classifier'}},
        "d": {"flags": ["-d", "--dataset"],
              "kwargs": {"type": str, "dest": 'dataset', "default": "mnist",
                         "help": 'either the path or name of the dataset the classifier is tested/trained on.'}},
        "e": {"flags": ["-e", "--epochs"],
              "kwargs": {"type": int, "dest": 'nb_epochs', "default": 20,
                         "help": 'number of epochs for training the classifier'}},
        "f": {"flags": ["-f", "--act"],
              "kwargs": {"type": str, "dest": 'act', "default": "relu", "choices": ["relu", "brelu"],
                         "help": 'choice of activation function'}},
        "n": {"flags": ["-n", "--nbinstances"],
              "kwargs": {"type": int, "dest": 'nb_instances', "default": 1,
                         "help": 'number of supplementary instances per true example'}},
        "r": {"flags": ["-r", "--valsplit"],
              "kwargs": {"type": float, "dest": 'val_split', "default": 0.1,
                         "help": 'ratio of training sample used for validation'}},
        "s": {"flags": ["-s", "--save"],
              "kwargs": {"nargs": '?', "type": str, "dest": 'save', "default": False,
                         "help": 'if set, the classifier is saved; if an argument is provided it is used as path to'
                                 ' store the model'}},
        "t": {"flags": ["-t", "--stdev"],
              "kwargs": {"type": float, "dest": 'std_dev', "default": 0.1,
                         "help": 'standard deviation of the distributions'}},
        "v": {"flags": ["-v", "--verbose"],
              "kwargs": {"dest": 'verbose', "action": "store_true", "help": 'if set, verbose mode'}},
        "z": {"flags": ["-z", "--defences"],
              "kwargs": {"dest": 'defences', "nargs": "*", "default": None, "help": 'list of basic defences.'}},
    }

    # Add required arguments
    if load_classifier:
        parser.add_argument("load", type=str, help='the classifier is loaded from `load` directory.')

    if load_sample:
        parser.add_argument("adv_path", type=str, help='path to the dataset for data augmentation training.')

    if per_batch:
        parser.add_argument("batch_idx", type=int, help='index of the batch to use.')

    # Add optional arguments
    for o in options:
        parser.add_argument(*option_dict[o]["flags"], **option_dict[o]["kwargs"])

    return parser.parse_args()


def get_verbose_print(verbose):
    """
    Sets verbose mode.
    :param verbose: (bool) True for verbose, False for quiet
    :return: (function) printing function
    """
    if verbose:
        return print
    else:
        return lambda *a, **k: None


# -------------------------------------------------------------------------------------------------- PRE-TRAINED MODELS


def tf_initializer_w_conv2d(_1, dtype, _2):
    """
    Initializer of weights in convolution layer for Tensorflow.

    :return: Tensorflow constant
    :rtype: tf.constant
    """
    w_conv2d = np.load(os.path.join(os.path.dirname(os.path.dirname(__file__)), 'models', 'W_CONV2D.npy'))
    return tf.constant(w_conv2d, dtype)


def kr_initializer_w_conv2d(_, dtype=None):
    """
    Initializer of weights in convolution layer for Keras.

    :return: Keras variable
    :rtype: k.variable
    """
    w_conv2d = np.load(os.path.join(os.path.dirname(os.path.dirname(__file__)), 'models', 'W_CONV2D.npy'))
    return k.variable(value=w_conv2d, dtype=dtype)


def tf_initializer_b_conv2d(_1, dtype, _2):
    """
    Initializer of biases in convolution layer for Tensorflow.

    :return: Tensorflow constant
    :rtype: tf.constant
    """
    b_conv2d = np.load(os.path.join(os.path.dirname(os.path.dirname(__file__)), 'models', 'B_CONV2D.npy'))
    return tf.constant(b_conv2d, dtype)


def kr_initializer_b_conv2d(_, dtype=None):
    """
    Initializer of weights in convolution layer for Keras.

    :return: Keras variable
    :rtype: k.variable
    """
    b_conv2d = np.load(os.path.join(os.path.dirname(os.path.dirname(__file__)), 'models', 'B_CONV2D.npy'))
    return k.variable(value=b_conv2d, dtype=dtype)


def tf_initializer_w_dense(_1, dtype, _2):
    """
    Initializer of weights in dense layer for Tensorflow.

    :return: Tensorflow constant
    :rtype: tf.constant
    """
    w_dense = np.load(os.path.join(os.path.dirname(os.path.dirname(__file__)), 'models', 'W_DENSE.npy'))
    return tf.constant(w_dense, dtype)


def kr_initializer_w_dense(_, dtype=None):
    """
    Initializer of weights in dense layer for Keras.

    :return: Keras varibale
    :rtype: k.variable
    """
    w_dense = np.load(os.path.join(os.path.dirname(os.path.dirname(__file__)), 'models', 'W_DENSE.npy'))
    return k.variable(value=w_dense, dtype=dtype)


def tf_initializer_b_dense(_1, dtype, _2):
    """
    Initializer of biases in dense layer for Tensorflow.

    :return: Tensorflow constant
    :rtype: tf.constant
    """
    b_dense = np.load(os.path.join(os.path.dirname(os.path.dirname(__file__)), 'models', 'B_DENSE.npy'))
    return tf.constant(b_dense, dtype)


def kr_initializer_b_dense(_, dtype=None):
    """
    Initializer of biases in dense layer for Keras.

    :return: Keras variable
    :rtype: k.variable
    """
    b_dense = np.load(os.path.join(os.path.dirname(os.path.dirname(__file__)), 'models', 'B_DENSE.npy'))
    return k.variable(value=b_dense, dtype=dtype)


def get_classifier_tf():
    """
    Standard Tensorflow classifier for unit testing

    :return: TFClassifier, tf.Session()
    """
    # Define input and output placeholders
    input_ph = tf.placeholder(tf.float32, shape=[None, 28, 28, 1])
    output_ph = tf.placeholder(tf.int32, shape=[None, 10])

    # Define the tensorflow graph
    conv = tf.layers.conv2d(input_ph, 1, 7, activation=tf.nn.relu, kernel_initializer=tf_initializer_w_conv2d,
                            bias_initializer=tf_initializer_b_conv2d)
    conv = tf.layers.max_pooling2d(conv, 4, 4)
    flattened = tf.contrib.layers.flatten(conv)

    # Logits layer
    logits = tf.layers.dense(flattened, 10, kernel_initializer=tf_initializer_w_dense,
                             bias_initializer=tf_initializer_b_dense)

    # Train operator
    loss = tf.reduce_mean(tf.losses.softmax_cross_entropy(logits=logits, onehot_labels=output_ph))

    # Tensorflow session and initialization
    sess = tf.Session()
    sess.run(tf.global_variables_initializer())

    # Train the classifier
    tfc = TFClassifier(clip_values=(0, 1), input_ph=input_ph, logits=logits, output_ph=output_ph, train=None,
                       loss=loss, learning=None, sess=sess)

    return tfc, sess


def get_classifier_kr():
    """
    Standard Keras classifier for unit testing

    :return: KerasClassifier, tf.Session()
    """
    # Initialize a tf session
    sess = tf.Session()
    k.set_session(sess)

    # Create simple CNN
    model = Sequential()
    model.add(Conv2D(1, kernel_size=(7, 7), activation='relu', input_shape=(28, 28, 1),
                     kernel_initializer=kr_initializer_w_conv2d, bias_initializer=kr_initializer_b_conv2d))
    model.add(MaxPooling2D(pool_size=(4, 4)))
    model.add(Flatten())
    model.add(Dense(10, activation='softmax', kernel_initializer=kr_initializer_w_dense,
                    bias_initializer=kr_initializer_b_dense))

    model.compile(loss=keras.losses.categorical_crossentropy, optimizer=keras.optimizers.Adam(lr=0.01),
                  metrics=['accuracy'])

    # Get classifier
    krc = KerasClassifier((0, 1), model, use_logits=False)

    return krc, sess


def get_classifier_pt():
    """
    Standard PyTorch classifier for unit testing

    :return: PyTorchClassifier
    """

    class Model(nn.Module):
        """
        Create model for pytorch.
        """

        def __init__(self):
            super(Model, self).__init__()

            w_conv2d = np.load(os.path.join(os.path.dirname(os.path.dirname(__file__)), 'models', 'W_CONV2D.npy'))
            b_conv2d = np.load(os.path.join(os.path.dirname(os.path.dirname(__file__)), 'models', 'B_CONV2D.npy'))
            w_dense = np.load(os.path.join(os.path.dirname(os.path.dirname(__file__)), 'models', 'W_DENSE.npy'))
            b_dense = np.load(os.path.join(os.path.dirname(os.path.dirname(__file__)), 'models', 'B_DENSE.npy'))

            self.conv = nn.Conv2d(in_channels=1, out_channels=1, kernel_size=7)
            w_conv2d_pt = np.swapaxes(w_conv2d, 0, 2)
            w_conv2d_pt = np.swapaxes(w_conv2d_pt, 1, 3)
            self.conv.weight = nn.Parameter(torch.Tensor(w_conv2d_pt))
            self.conv.bias = nn.Parameter(torch.Tensor(b_conv2d))
            self.pool = nn.MaxPool2d(4, 4)
            self.fullyconnected = nn.Linear(25, 10)
            self.fullyconnected.weight = nn.Parameter(torch.Tensor(np.transpose(w_dense)))
            self.fullyconnected.bias = nn.Parameter(torch.Tensor(b_dense))

        def forward(self, x):
            import torch.nn.functional as f

            x = self.pool(f.relu(self.conv(x)))
            x = x.view(-1, 25)
            logit_output = self.fullyconnected(x)

            return logit_output

    # Define the network
    model = Model()

    # Define a loss function and optimizer
    loss_fn = nn.CrossEntropyLoss()
    optimizer = optim.Adam(model.parameters(), lr=0.01)

    # Get classifier
    ptc = PyTorchClassifier((0, 1), model, loss_fn, optimizer, (1, 28, 28), 10)

    return ptc
=======
        os.makedirs(dir_path)
>>>>>>> 30f4be98
<|MERGE_RESOLUTION|>--- conflicted
+++ resolved
@@ -556,104 +556,7 @@
     :return: None
     """
     if not os.path.exists(dir_path):
-<<<<<<< HEAD
         os.makedirs(dir_path)
-
-
-def get_npy_files(path):
-    """
-    Generator returning all the npy files in path subdirectories.
-
-    :param path: (str) directory path
-    :return: (str) paths
-    """
-
-    for root, _, files in os.walk(path):
-        for file_ in files:
-            if file_.endswith(".npy"):
-                yield os.path.join(root, file_)
-
-
-# ------------------------------------------------------------------- ARG PARSER
-
-
-def get_args(prog, load_classifier=False, load_sample=False, per_batch=False, options=""):
-    """
-    Parser for all scripts
-    :param prog: name of the script calling the function
-    :param load_classifier: bool, load a model, default False
-    :param load_sample: bool, load (adversarial) data for training, default False
-    :param per_batch: bool, load data in batches, default False
-    :param options:
-    :return: parsed arguments
-    """
-    parser = argparse.ArgumentParser(prog=prog, formatter_class=argparse.ArgumentDefaultsHelpFormatter)
-
-    option_dict = {
-        "a": {"flags": ["-a", "--adv"],
-              "kwargs": {"type": str, "dest": 'adv_method', "default": "fgsm",
-                         "choices": ["fgsm", "deepfool", "universal", "jsma", "vat", "carlini", "rnd_fgsm"],
-                         "help": 'choice of attacker'}},
-        "b": {"flags": ["-b", "--batchsize"],
-              "kwargs": {"type": int, "dest": 'batch_size', "default": 128, "help": 'size of the batches'}},
-        "c": {"flags": ["-c", "--classifier"],
-              "kwargs": {"type": str, "dest": 'classifier', "default": "cnn", "choices": ["cnn", "resnet", "mlp"],
-                         "help": 'choice of classifier'}},
-        "d": {"flags": ["-d", "--dataset"],
-              "kwargs": {"type": str, "dest": 'dataset', "default": "mnist",
-                         "help": 'either the path or name of the dataset the classifier is tested/trained on.'}},
-        "e": {"flags": ["-e", "--epochs"],
-              "kwargs": {"type": int, "dest": 'nb_epochs', "default": 20,
-                         "help": 'number of epochs for training the classifier'}},
-        "f": {"flags": ["-f", "--act"],
-              "kwargs": {"type": str, "dest": 'act', "default": "relu", "choices": ["relu", "brelu"],
-                         "help": 'choice of activation function'}},
-        "n": {"flags": ["-n", "--nbinstances"],
-              "kwargs": {"type": int, "dest": 'nb_instances', "default": 1,
-                         "help": 'number of supplementary instances per true example'}},
-        "r": {"flags": ["-r", "--valsplit"],
-              "kwargs": {"type": float, "dest": 'val_split', "default": 0.1,
-                         "help": 'ratio of training sample used for validation'}},
-        "s": {"flags": ["-s", "--save"],
-              "kwargs": {"nargs": '?', "type": str, "dest": 'save', "default": False,
-                         "help": 'if set, the classifier is saved; if an argument is provided it is used as path to'
-                                 ' store the model'}},
-        "t": {"flags": ["-t", "--stdev"],
-              "kwargs": {"type": float, "dest": 'std_dev', "default": 0.1,
-                         "help": 'standard deviation of the distributions'}},
-        "v": {"flags": ["-v", "--verbose"],
-              "kwargs": {"dest": 'verbose', "action": "store_true", "help": 'if set, verbose mode'}},
-        "z": {"flags": ["-z", "--defences"],
-              "kwargs": {"dest": 'defences', "nargs": "*", "default": None, "help": 'list of basic defences.'}},
-    }
-
-    # Add required arguments
-    if load_classifier:
-        parser.add_argument("load", type=str, help='the classifier is loaded from `load` directory.')
-
-    if load_sample:
-        parser.add_argument("adv_path", type=str, help='path to the dataset for data augmentation training.')
-
-    if per_batch:
-        parser.add_argument("batch_idx", type=int, help='index of the batch to use.')
-
-    # Add optional arguments
-    for o in options:
-        parser.add_argument(*option_dict[o]["flags"], **option_dict[o]["kwargs"])
-
-    return parser.parse_args()
-
-
-def get_verbose_print(verbose):
-    """
-    Sets verbose mode.
-    :param verbose: (bool) True for verbose, False for quiet
-    :return: (function) printing function
-    """
-    if verbose:
-        return print
-    else:
-        return lambda *a, **k: None
 
 
 # -------------------------------------------------------------------------------------------------- PRE-TRAINED MODELS
@@ -858,7 +761,4 @@
     # Get classifier
     ptc = PyTorchClassifier((0, 1), model, loss_fn, optimizer, (1, 28, 28), 10)
 
-    return ptc
-=======
-        os.makedirs(dir_path)
->>>>>>> 30f4be98
+    return ptc