# MIT License
#
# Copyright (C) The Adversarial Robustness Toolbox (ART) Authors 2020
#
# Permission is hereby granted, free of charge, to any person obtaining a copy of this software and associated
# documentation files (the "Software"), to deal in the Software without restriction, including without limitation the
# rights to use, copy, modify, merge, publish, distribute, sublicense, and/or sell copies of the Software, and to permit
# persons to whom the Software is furnished to do so, subject to the following conditions:
#
# The above copyright notice and this permission notice shall be included in all copies or substantial portions of the
# Software.
#
# THE SOFTWARE IS PROVIDED "AS IS", WITHOUT WARRANTY OF ANY KIND, EXPRESS OR IMPLIED, INCLUDING BUT NOT LIMITED TO THE
# WARRANTIES OF MERCHANTABILITY, FITNESS FOR A PARTICULAR PURPOSE AND NONINFRINGEMENT. IN NO EVENT SHALL THE
# AUTHORS OR COPYRIGHT HOLDERS BE LIABLE FOR ANY CLAIM, DAMAGES OR OTHER LIABILITY, WHETHER IN AN ACTION OF CONTRACT,
# TORT OR OTHERWISE, ARISING FROM, OUT OF OR IN CONNECTION WITH THE SOFTWARE OR THE USE OR OTHER DEALINGS IN THE
# SOFTWARE.
import logging
import os

import keras
import numpy as np
import pytest
from keras.applications.resnet50 import ResNet50, decode_predictions
from keras.callbacks import LearningRateScheduler
from keras.layers import Conv2D, Dense, Dropout, Flatten, Input, MaxPooling2D
from keras.models import Model
from keras.preprocessing.image import ImageDataGenerator, img_to_array, load_img

from art.data_generators import KerasDataGenerator
from art.defences.preprocessor import FeatureSqueezing, JpegCompression, SpatialSmoothing
from art.estimators.classification.keras import KerasClassifier, generator_fit
from art.utils import Deprecated
from tests.classifiersFrameworks.utils import (
    backend_test_class_gradient,
    backend_test_fit_generator,
    backend_test_input_shape,
    backend_test_layers,
    backend_test_loss_gradient,
    backend_test_nb_classes,
    backend_test_repr,
)
from tests.utils import ExpectedValue

logger = logging.getLogger(__name__)


# %TODO classifier = get_image_classifier_kr() needs to be a fixture I think maybe?


def _functional_model():
    in_layer = Input(shape=(28, 28, 1), name="input0")
    layer = Conv2D(32, kernel_size=(3, 3), activation="relu")(in_layer)
    layer = Conv2D(64, (3, 3), activation="relu")(layer)
    layer = MaxPooling2D(pool_size=(2, 2))(layer)
    layer = Dropout(0.25)(layer)
    layer = Flatten()(layer)
    layer = Dense(128, activation="relu")(layer)
    layer = Dropout(0.5)(layer)
    out_layer = Dense(10, activation="softmax", name="output0")(layer)

    in_layer_2 = Input(shape=(28, 28, 1), name="input1")
    layer = Conv2D(32, kernel_size=(3, 3), activation="relu")(in_layer_2)
    layer = Conv2D(64, (3, 3), activation="relu")(layer)
    layer = MaxPooling2D(pool_size=(2, 2))(layer)
    layer = Dropout(0.25)(layer)
    layer = Flatten()(layer)
    layer = Dense(128, activation="relu")(layer)
    layer = Dropout(0.5)(layer)
    out_layer_2 = Dense(10, activation="softmax", name="output1")(layer)

    model = Model(inputs=[in_layer, in_layer_2], outputs=[out_layer, out_layer_2])

    model.compile(
        loss=keras.losses.categorical_crossentropy,
        optimizer=keras.optimizers.Adadelta(),
        metrics=["accuracy"],
        loss_weights=[1.0, 1.0],
    )

    return model


# TODO this should be scope="module" no point doing it for each function
@pytest.fixture()
def get_functional_model(get_default_mnist_subset):
    (x_train_mnist, y_train_mnist), (x_test_mnist, y_test_mnist) = get_default_mnist_subset

    # Load small Keras model
    functional_model = _functional_model()
    functional_model.fit([x_train_mnist, x_train_mnist], [y_train_mnist, y_train_mnist], nb_epoch=3)

    yield functional_model


@pytest.mark.only_with_platform("keras")
def test_nb_classes(get_image_classifier_list):
    backend_test_nb_classes(get_image_classifier_list)


@pytest.mark.only_with_platform("keras")
def test_input_shape(get_image_classifier_list):
    backend_test_input_shape(get_image_classifier_list)


@pytest.mark.only_with_platform("keras")
def test_fit(get_default_mnist_subset, default_batch_size, get_image_classifier_list):
    (x_train_mnist, y_train_mnist), (x_test_mnist, y_test_mnist) = get_default_mnist_subset

    labels = np.argmax(y_test_mnist, axis=1)
    classifier, _ = get_image_classifier_list(one_classifier=True)
    accuracy = np.sum(np.argmax(classifier.predict(x_test_mnist), axis=1) == labels) / x_test_mnist.shape[0]
    logger.info("Accuracy: %.2f%%", (accuracy * 100))

    classifier.fit(x_train_mnist, y_train_mnist, batch_size=default_batch_size, nb_epochs=2)
    accuracy_2 = np.sum(np.argmax(classifier.predict(x_test_mnist), axis=1) == labels) / x_test_mnist.shape[0]
    logger.info("Accuracy: %.2f%%", (accuracy_2 * 100))

    assert accuracy == 0.32
    np.testing.assert_array_almost_equal(accuracy_2, 0.73, decimal=0.06)


@pytest.mark.only_with_platform("keras")
def test_fit_generator(get_default_mnist_subset, default_batch_size, get_image_classifier_list):
    (x_train_mnist, y_train_mnist), (x_test_mnist, y_test_mnist) = get_default_mnist_subset

    gen = generator_fit(x_train_mnist, y_train_mnist, batch_size=default_batch_size)
    data_gen = KerasDataGenerator(iterator=gen, size=x_train_mnist.shape[0], batch_size=default_batch_size)

    classifier, _ = get_image_classifier_list(one_classifier=True)

    expected_values = {"pre_fit_accuracy": ExpectedValue(0.32, 0.06), "post_fit_accuracy": ExpectedValue(0.36, 0.06)}

    backend_test_fit_generator(expected_values, classifier, data_gen, get_default_mnist_subset, nb_epochs=3)


@pytest.mark.only_with_platform("keras")
def test_fit_image_generator(get_default_mnist_subset, default_batch_size, get_image_classifier_list):
    (x_train_mnist, y_train_mnist), (x_test_mnist, y_test_mnist) = get_default_mnist_subset

    classifier, _ = get_image_classifier_list(one_classifier=True)
    labels_test = np.argmax(y_test_mnist, axis=1)
    accuracy = np.sum(np.argmax(classifier.predict(x_test_mnist), axis=1) == labels_test) / x_test_mnist.shape[0]
    logger.info("Accuracy: %.2f%%", (accuracy * 100))

    keras_gen = ImageDataGenerator(
        width_shift_range=0.075,
        height_shift_range=0.075,
        rotation_range=12,
        shear_range=0.075,
        zoom_range=0.05,
        fill_mode="constant",
        cval=0,
    )
    keras_gen.fit(x_train_mnist)
    data_gen = KerasDataGenerator(
        iterator=keras_gen.flow(x_train_mnist, y_train_mnist, batch_size=default_batch_size),
        size=x_train_mnist.shape[0],
        batch_size=default_batch_size,
    )
    classifier.fit_generator(generator=data_gen, nb_epochs=5)
    accuracy_2 = np.sum(np.argmax(classifier.predict(x_test_mnist), axis=1) == labels_test) / x_test_mnist.shape[0]
    logger.info("Accuracy: %.2f%%", (accuracy_2 * 100))

    assert accuracy == 0.32
    np.testing.assert_array_almost_equal(accuracy_2, 0.35, decimal=0.06)


@pytest.mark.only_with_platform("keras")
def test_fit_kwargs(get_default_mnist_subset, default_batch_size, get_image_classifier_list):
    (x_train_mnist, y_train_mnist), (x_test_mnist, y_test_mnist) = get_default_mnist_subset

    def get_lr(_):
        return 0.01

    # Test a valid callback
    classifier, _ = get_image_classifier_list(one_classifier=True)
    kwargs = {"callbacks": [LearningRateScheduler(get_lr)]}
    classifier.fit(x_train_mnist, y_train_mnist, batch_size=default_batch_size, nb_epochs=1, **kwargs)

    # Test failure for invalid parameters
    kwargs = {"epochs": 1}
    with pytest.raises(TypeError) as exception:
        classifier.fit(x_train_mnist, y_train_mnist, batch_size=default_batch_size, nb_epochs=1, **kwargs)

    assert "multiple values for keyword argument" in str(exception.value)


@pytest.mark.only_with_platform("keras")
def test_shapes(get_default_mnist_subset, get_image_classifier_list):
    (x_train_mnist, y_train_mnist), (x_test_mnist, y_test_mnist) = get_default_mnist_subset
    classifier, _ = get_image_classifier_list(one_classifier=True)

    predictions = classifier.predict(x_test_mnist)
    assert predictions.shape == y_test_mnist.shape

    assert classifier.nb_classes == 10

    class_gradients = classifier.class_gradient(x_test_mnist[:11])
    assert class_gradients.shape == tuple([11, 10] + list(x_test_mnist[1].shape))

    loss_gradients = classifier.loss_gradient(x_test_mnist[:11], y_test_mnist[:11])
    assert loss_gradients.shape == x_test_mnist[:11].shape


@pytest.mark.only_with_platform("keras")
def test_defences_predict(get_default_mnist_subset, get_image_classifier_list):
    (x_train_mnist, y_train_mnist), (x_test_mnist, y_test_mnist) = get_default_mnist_subset

    clip_values = (0, 1)
    fs = FeatureSqueezing(clip_values=clip_values, bit_depth=2)
    jpeg = JpegCompression(clip_values=clip_values, apply_predict=True)
    smooth = SpatialSmoothing()
    classifier_, _ = get_image_classifier_list(one_classifier=True)
    classifier = KerasClassifier(
        clip_values=clip_values, model=classifier_.model, preprocessing_defences=[fs, jpeg, smooth]
    )
    assert len(classifier.preprocessing_defences) == 3

    predictions_classifier = classifier.predict(x_test_mnist)

    # Apply the same defences by hand
    x_test_defense = x_test_mnist
    x_test_defense, _ = fs(x_test_defense, y_test_mnist)
    x_test_defense, _ = jpeg(x_test_defense, y_test_mnist)
    x_test_defense, _ = smooth(x_test_defense, y_test_mnist)
    classifier, _ = get_image_classifier_list(one_classifier=True)

    predictions_check = classifier.model.predict(x_test_defense)

    # Check that the prediction results match
    np.testing.assert_array_almost_equal(predictions_classifier, predictions_check, decimal=4)


@pytest.mark.only_with_platform("keras")
def test_loss_gradient(get_default_mnist_subset, get_image_classifier_list):
    expected_values = {
        "expected_gradients_1": ExpectedValue(
            np.asarray(
                [
                    0.0559206,
                    0.05338925,
                    0.0648919,
                    0.07925165,
                    -0.04029291,
                    -0.11281465,
                    0.01850601,
                    0.00325054,
                    0.08163195,
                    0.03333949,
                    0.031766,
                    -0.02420463,
                    -0.07815556,
                    -0.04698735,
                    0.10711591,
                    0.04086434,
                    -0.03441073,
                    0.01071284,
                    -0.04229195,
                    -0.01386157,
                    0.02827487,
                    0.0,
                    0.0,
                    0.0,
                    0.0,
                    0.0,
                    0.0,
                    0.0,
                ]
            ),
            4,
        ),
        "expected_gradients_2": ExpectedValue(
            np.asarray(
                [
                    0.00210803,
                    0.00213919,
                    0.00520981,
                    0.00548001,
                    -0.0023059,
                    0.00432077,
                    0.00274945,
                    0.0,
                    0.0,
                    -0.0583441,
                    -0.00616604,
                    0.0526219,
                    -0.02373985,
                    0.05273106,
                    0.10711591,
                    0.12773865,
                    0.0689289,
                    0.01337799,
                    0.10032021,
                    0.01681096,
                    -0.00028647,
                    -0.05588859,
                    0.01474165,
                    0.0,
                    0.0,
                    0.0,
                    0.0,
                    0.0,
                ]
            ),
            4,
        ),
    }

    backend_test_loss_gradient(get_default_mnist_subset, get_image_classifier_list, expected_values)


@pytest.mark.only_with_platform("keras")
def test_functional_model(get_functional_model):
    functional_model = get_functional_model
    keras_model = KerasClassifier(functional_model, clip_values=(0, 1), input_layer=1, output_layer=1)
    assert keras_model._input.name == "input1:0"
    assert keras_model._output.name == "output1/Softmax:0"

    keras_model = KerasClassifier(functional_model, clip_values=(0, 1), input_layer=0, output_layer=0)
    assert keras_model._input.name == "input0:0"
    assert keras_model._output.name == "output0/Softmax:0"


@pytest.mark.only_with_platform("keras")
def test_layers(get_default_mnist_subset, framework, get_image_classifier_list):
    backend_test_layers(framework, get_default_mnist_subset, get_image_classifier_list, batch_size=128, layer_count=3)


@pytest.mark.only_with_platform("keras")
def test_resnet(create_test_image):
    image_file_path = create_test_image
    keras.backend.set_learning_phase(0)
    model = ResNet50(weights="imagenet")
    classifier = KerasClassifier(model, clip_values=(0, 255))

    image = img_to_array(load_img(image_file_path, target_size=(224, 224)))
    image = image.reshape((1, image.shape[0], image.shape[1], image.shape[2]))

    prediction = classifier.predict(image)
    label = decode_predictions(prediction)[0][0]

    assert label[1] == "Weimaraner"
    np.testing.assert_array_almost_equal(prediction[0, 178], 0.2658045, decimal=3)


@pytest.mark.only_with_platform("keras")
def test_learning_phase(get_image_classifier_list):
    classifier, _ = get_image_classifier_list(one_classifier=True)
    assert hasattr(classifier, "_learning_phase") is False
    classifier.set_learning_phase(False)
    assert classifier.learning_phase is False
    classifier.set_learning_phase(True)
    assert classifier.learning_phase
    assert hasattr(classifier, "_learning_phase")


@pytest.mark.only_with_platform("keras")
def test_save(get_image_classifier_list):
    path = "tmp"
    filename = "model.h5"

    classifier, _ = get_image_classifier_list(one_classifier=True)
    classifier.save(filename, path=path)
    assert os.path.isfile(os.path.join(path, filename))
    os.remove(os.path.join(path, filename))


# def test_pickle(self):
#     filename = 'my_classifier.p'
#     full_path = os.path.join(ART_DATA_PATH, filename)
#     folder = os.path.split(full_path)[0]
#     if not os.path.exists(folder):
#         os.makedirs(folder)
#
#     fs = FeatureSqueezing(bit_depth=1, clip_values=(0, 1))
#     keras_model = KerasClassifier(self.functional_model, clip_values=(0, 1), input_layer=1, output_layer=1,
#                                   defences=fs)
#     with open(full_path, 'wb') as save_file:
#         pickle.dump(keras_model, save_file)
#
#     # Unpickle:
#     with open(full_path, 'rb') as load_file:
#         loaded = pickle.load(load_file)
#
#     self.assertEqual(keras_model._clip_values, loaded._clip_values)
#     self.assertEqual(keras_model._channel_index, loaded._channel_index)
#     self.assertEqual(keras_model._use_logits, loaded._use_logits)
#     self.assertEqual(keras_model._input_layer, loaded._input_layer)
#     self.assertEqual(self.functional_model.get_config(), loaded._model.get_config())
#     self.assertTrue(isinstance(loaded.defences[0], FeatureSqueezing))
#
#     os.remove(full_path)


@pytest.mark.only_with_platform("keras")
def test_class_gradient(get_default_mnist_subset, get_image_classifier_list):
    classifier, _ = get_image_classifier_list(one_classifier=True)

    expected_values = {
        "expected_gradients_1_all_labels": ExpectedValue(
            np.asarray(
                [
                    -1.0557447e-03,
                    -1.0079544e-03,
                    -7.7426434e-04,
                    1.7387432e-03,
                    2.1773507e-03,
                    5.0880699e-05,
                    1.6497371e-03,
                    2.6113100e-03,
                    6.0904310e-03,
                    4.1080985e-04,
                    2.5268078e-03,
                    -3.6661502e-04,
                    -3.0568996e-03,
                    -1.1665225e-03,
                    3.8904310e-03,
                    3.1726385e-04,
                    1.3203260e-03,
                    -1.1720930e-04,
                    -1.4315104e-03,
                    -4.7676818e-04,
                    9.7251288e-04,
                    0.0000000e00,
                    0.0000000e00,
                    0.0000000e00,
                    0.0000000e00,
                    0.0000000e00,
                    0.0000000e00,
                    0.0000000e00,
                ]
            ),
            4,
        ),
        "expected_gradients_2_all_labels": ExpectedValue(
            np.asarray(
                [
                    -0.00367321,
                    -0.0002892,
                    0.00037825,
                    -0.00053344,
                    0.00192121,
                    0.00112047,
                    0.0023135,
                    0.0,
                    0.0,
                    -0.00391743,
                    -0.0002264,
                    0.00238103,
                    -0.00073711,
                    0.00270405,
                    0.00389043,
                    0.00440818,
                    -0.00412769,
                    -0.00441794,
                    0.00081916,
                    -0.00091284,
                    0.00119645,
                    -0.00849089,
                    0.00547925,
                    0.0,
                    0.0,
                    0.0,
                    0.0,
                    0.0,
                ]
            ),
            4,
        ),
        "expected_gradients_1_label5": ExpectedValue(
            np.asarray(
                [
                    -1.0557447e-03,
                    -1.0079544e-03,
                    -7.7426434e-04,
                    1.7387432e-03,
                    2.1773507e-03,
                    5.0880699e-05,
                    1.6497371e-03,
                    2.6113100e-03,
                    6.0904310e-03,
                    4.1080985e-04,
                    2.5268078e-03,
                    -3.6661502e-04,
                    -3.0568996e-03,
                    -1.1665225e-03,
                    3.8904310e-03,
                    3.1726385e-04,
                    1.3203260e-03,
                    -1.1720930e-04,
                    -1.4315104e-03,
                    -4.7676818e-04,
                    9.7251288e-04,
                    0.0000000e00,
                    0.0000000e00,
                    0.0000000e00,
                    0.0000000e00,
                    0.0000000e00,
                    0.0000000e00,
                    0.0000000e00,
                ]
            ),
            4,
        ),
        "expected_gradients_2_label5": ExpectedValue(
            np.asarray(
                [
                    -0.00367321,
                    -0.0002892,
                    0.00037825,
                    -0.00053344,
                    0.00192121,
                    0.00112047,
                    0.0023135,
                    0.0,
                    0.0,
                    -0.00391743,
                    -0.0002264,
                    0.00238103,
                    -0.00073711,
                    0.00270405,
                    0.00389043,
                    0.00440818,
                    -0.00412769,
                    -0.00441794,
                    0.00081916,
                    -0.00091284,
                    0.00119645,
                    -0.00849089,
                    0.00547925,
                    0.0,
                    0.0,
                    0.0,
                    0.0,
                    0.0,
                ]
            ),
            4,
        ),
        "expected_gradients_1_labelArray": ExpectedValue(
            np.asarray(
                [
                    5.0867125e-03,
                    4.8564528e-03,
                    6.1040390e-03,
                    8.6531248e-03,
                    -6.0958797e-03,
                    -1.4114540e-02,
                    -7.1085989e-04,
                    -5.0330814e-04,
                    1.2943064e-02,
                    8.2416134e-03,
                    -1.9859476e-04,
                    -9.8109958e-05,
                    -3.8902222e-03,
                    -1.2945873e-03,
                    7.5137997e-03,
                    1.7720886e-03,
                    3.1399424e-04,
                    2.3657181e-04,
                    -3.0891625e-03,
                    -1.0211229e-03,
                    2.0828887e-03,
                    0.0000000e00,
                    0.0000000e00,
                    0.0000000e00,
                    0.0000000e00,
                    0.0000000e00,
                    0.0000000e00,
                    0.0000000e00,
                ]
            ),
            4,
        ),
        "expected_gradients_2_labelArray": ExpectedValue(
            np.asarray(
                [
                    -0.00195835,
                    -0.00134457,
                    -0.00307221,
                    -0.00340564,
                    0.00175022,
                    -0.00239714,
                    -0.00122619,
                    0.0,
                    0.0,
                    -0.00520899,
                    -0.00046105,
                    0.00414874,
                    -0.00171095,
                    0.00429184,
                    0.0075138,
                    0.00792442,
                    0.0019566,
                    0.00035517,
                    0.00504575,
                    -0.00037397,
                    0.00022343,
                    -0.00530034,
                    0.0020528,
                    0.0,
                    0.0,
                    0.0,
                    0.0,
                    0.0,
                ]
            ),
            4,
        ),
    }

    labels = np.asarray(
        [
            3,
            4,
            4,
            0,
            1,
            1,
            1,
            2,
            3,
            4,
            4,
            2,
            2,
            0,
            0,
            4,
            0,
            1,
            2,
            0,
            3,
            4,
            2,
            2,
            3,
            3,
            0,
            1,
            3,
            0,
            3,
            2,
            3,
            4,
            1,
            3,
            3,
            3,
            2,
            1,
            3,
            4,
            2,
            3,
            4,
            1,
            4,
            0,
            4,
            1,
            1,
            4,
            1,
            4,
            0,
            1,
            0,
            0,
            4,
            0,
            4,
            2,
            3,
            1,
            2,
            2,
            4,
            3,
            4,
            2,
            2,
            4,
            4,
            2,
            1,
            3,
            2,
            1,
            4,
            1,
            0,
            1,
            2,
            1,
            2,
            1,
            2,
            1,
            1,
            4,
            1,
            2,
            4,
            0,
            4,
            1,
            2,
            1,
            1,
            3,
        ]
    )

    backend_test_class_gradient(get_default_mnist_subset, classifier, expected_values, labels)


@pytest.mark.only_with_platform("keras")
def test_repr(get_image_classifier_list):
    backend_test_repr(
        get_image_classifier_list(),
        [
            "art.estimators.classification.keras.KerasClassifier",
<<<<<<< HEAD
            "use_logits=False, channel_index=3",
            "preprocessing_defences=None, postprocessing_defences=None, " "preprocessing=(0, 1)",
=======
            f"use_logits=False, channel_index={Deprecated}, channels_first=False",
            "clip_values=array([0., 1.], dtype=float32), preprocessing_defences=None, "
            "postprocessing_defences=None, "
            "preprocessing=(0, 1)",
>>>>>>> d918f53c
            "input_layer=0, output_layer=0",
        ],
    )


@pytest.mark.only_with_platform("keras")
def test_loss_functions(get_default_mnist_subset, get_image_classifier_list):
    (x_train_mnist, y_train_mnist), (x_test_mnist, y_test_mnist) = get_default_mnist_subset

    # prediction and class_gradient should be independent of logits/probabilities and of loss function

    y_test_pred_expected = np.asarray(
        [
            7,
            1,
            1,
            4,
            4,
            1,
            4,
            4,
            4,
            4,
            4,
            4,
            4,
            4,
            1,
            4,
            4,
            7,
            8,
            4,
            4,
            4,
            4,
            3,
            4,
            4,
            7,
            4,
            4,
            4,
            7,
            4,
            3,
            4,
            7,
            0,
            7,
            7,
            1,
            1,
            7,
            7,
            4,
            0,
            1,
            4,
            4,
            4,
            4,
            4,
            4,
            7,
            4,
            4,
            4,
            4,
            4,
            1,
            4,
            4,
            7,
            4,
            4,
            4,
            4,
            4,
            4,
            4,
            3,
            0,
            7,
            4,
            0,
            1,
            7,
            4,
            4,
            7,
            4,
            4,
            4,
            4,
            4,
            7,
            4,
            4,
            4,
            4,
            4,
            1,
            4,
            4,
            4,
            4,
            4,
            4,
            4,
            4,
            4,
            4,
        ]
    )

    class_gradient_probabilities_expected = np.asarray(
        [
            0.0000000e00,
            0.0000000e00,
            0.0000000e00,
            2.3582461e-03,
            4.8802234e-04,
            1.6699843e-03,
            -6.4777887e-05,
            -1.4215634e-03,
            -1.3359448e-04,
            2.0448549e-03,
            2.8171093e-04,
            1.9665064e-04,
            1.5335126e-03,
            1.7000455e-03,
            -2.0136381e-04,
            6.4588618e-04,
            2.0524357e-03,
            2.1990810e-03,
            8.3692279e-04,
            0.0000000e00,
            0.0000000e00,
            0.0000000e00,
            0.0000000e00,
            0.0000000e00,
            0.0000000e00,
            0.0000000e00,
            0.0000000e00,
            0.0000000e00,
        ]
    )

    class_gradient_logits_expected = np.asarray(
        [
            0.0,
            0.0,
            0.0,
            0.08147776,
            0.01847786,
            0.07045883,
            -0.00269106,
            -0.03189164,
            0.01643312,
            0.1185048,
            0.02166386,
            0.00905327,
            0.06592228,
            0.04471018,
            -0.02879605,
            0.04668707,
            0.06856851,
            0.06857751,
            0.00657996,
            0.0,
            0.0,
            0.0,
            0.0,
            0.0,
            0.0,
            0.0,
            0.0,
            0.0,
        ]
    )

    def _run_tests(
        _loss_name,
        _loss_type,
        _y_test_pred_expected,
        _class_gradient_probabilities_expected,
        _loss_gradient_expected,
        _from_logits,
    ):

        classifier, _ = get_image_classifier_list(
            one_classifier=True, loss_name=_loss_name, loss_type=_loss_type, from_logits=_from_logits
        )

        y_test_pred = np.argmax(classifier.predict(x=x_test_mnist), axis=1)
        np.testing.assert_array_equal(y_test_pred, _y_test_pred_expected)

        class_gradient = classifier.class_gradient(x_test_mnist, label=5)
        np.testing.assert_array_almost_equal(class_gradient[99, 0, 14, :, 0], _class_gradient_probabilities_expected)

        loss_gradient = classifier.loss_gradient(x=x_test_mnist, y=y_test_mnist)
        np.testing.assert_array_almost_equal(loss_gradient[99, 14, :, 0], _loss_gradient_expected)

    # ================= #
    # categorical_hinge #
    # ================= #

    loss_name = "categorical_hinge"

    # loss_gradient should be the same for probabilities and logits but dependent on loss function

    loss_gradient_expected = np.asarray(
        [
            0.0,
            0.0,
            0.0,
            -0.00644846,
            -0.00274792,
            -0.01334668,
            -0.01417109,
            0.03608133,
            0.00670766,
            0.02741555,
            -0.00938758,
            0.002172,
            0.01400783,
            -0.00224488,
            -0.01445661,
            0.01775403,
            0.00643058,
            0.00382644,
            -0.01077214,
            0.0,
            0.0,
            0.0,
            0.0,
            0.0,
            0.0,
            0.0,
            0.0,
            0.0,
        ]
    )

    # testing with probabilities

    for loss_type in ["function_losses"]:
        logger.info("loss_name: {}, loss_type: {}, output: probabilities".format(loss_name, loss_type))

        _run_tests(
            loss_name,
            loss_type,
            y_test_pred_expected,
            class_gradient_probabilities_expected,
            loss_gradient_expected,
            _from_logits=False,
        )

    # ======================== #
    # categorical_crossentropy #
    # ======================== #

    loss_name = "categorical_crossentropy"

    # loss_gradient should be the same for probabilities and logits but dependent on loss function

    loss_gradient_expected = np.asarray(
        [
            0.0,
            0.0,
            0.0,
            -0.09573442,
            -0.0089094,
            0.01402334,
            0.0258659,
            0.08960329,
            0.10324767,
            0.10624839,
            0.06578761,
            -0.00018638,
            -0.01345262,
            -0.08770822,
            -0.04990875,
            0.04288402,
            -0.06845165,
            -0.08588978,
            -0.08277036,
            0.0,
            0.0,
            0.0,
            0.0,
            0.0,
            0.0,
            0.0,
            0.0,
            0.0,
        ]
    )

    # testing with probabilities

    for loss_type in ["label", "function_losses", "function_backend"]:
        logger.info("loss_name: {}, loss_type: {}, output: probabilities".format(loss_name, loss_type))

        _run_tests(
            loss_name,
            loss_type,
            y_test_pred_expected,
            class_gradient_probabilities_expected,
            loss_gradient_expected,
            _from_logits=False,
        )

    # testing with logits

    for loss_type in ["function_backend"]:
        logger.info("loss_name: {}, loss_type: {}, output: logits".format(loss_name, loss_type))

        _run_tests(
            loss_name,
            loss_type,
            y_test_pred_expected,
            class_gradient_logits_expected,
            loss_gradient_expected,
            _from_logits=True,
        )

    # =============================== #
    # sparse_categorical_crossentropy #
    # =============================== #

    loss_name = "sparse_categorical_crossentropy"

    # loss_gradient should be the same for probabilities and logits but dependent on loss function

    loss_gradient_expected = np.asarray(
        [
            0.0,
            0.0,
            0.0,
            -0.09573442,
            -0.0089094,
            0.01402334,
            0.0258659,
            0.08960329,
            0.10324767,
            0.10624839,
            0.06578761,
            -0.00018638,
            -0.01345262,
            -0.08770822,
            -0.04990875,
            0.04288402,
            -0.06845165,
            -0.08588978,
            -0.08277036,
            0.0,
            0.0,
            0.0,
            0.0,
            0.0,
            0.0,
            0.0,
            0.0,
            0.0,
        ]
    )

    # testing with probabilities

    for loss_type in ["label", "function_losses", "function_backend"]:
        logger.info("loss_name: {}, loss_type: {}, output: probabilities".format(loss_name, loss_type))

        _run_tests(
            loss_name,
            loss_type,
            y_test_pred_expected,
            class_gradient_probabilities_expected,
            loss_gradient_expected,
            _from_logits=False,
        )

    # testing with logits

    for loss_type in ["function_backend"]:
        logger.info("loss_name: {}, loss_type: {}, output: logits".format(loss_name, loss_type))

        _run_tests(
            loss_name,
            loss_type,
            y_test_pred_expected,
            class_gradient_logits_expected,
            loss_gradient_expected,
            _from_logits=True,
        )

    # =========================== #
    # kullback_leibler_divergence #
    # =========================== #

    loss_name = "kullback_leibler_divergence"

    # loss_gradient should be the same for probabilities and logits but dependent on loss function

    loss_gradient_expected = np.asarray(
        [
            0.0,
            0.0,
            0.0,
            -0.09573442,
            -0.0089094,
            0.01402334,
            0.0258659,
            0.08960329,
            0.10324767,
            0.10624839,
            0.06578761,
            -0.00018638,
            -0.01345262,
            -0.08770822,
            -0.04990875,
            0.04288402,
            -0.06845165,
            -0.08588978,
            -0.08277036,
            0.0,
            0.0,
            0.0,
            0.0,
            0.0,
            0.0,
            0.0,
            0.0,
            0.0,
        ]
    )

    # testing with probabilities

    for loss_type in ["function_losses"]:
        logger.info("loss_name: {}, loss_type: {}, output: logits".format(loss_name, loss_type))

        _run_tests(
            loss_name,
            loss_type,
            y_test_pred_expected,
            class_gradient_probabilities_expected,
            loss_gradient_expected,
            _from_logits=False,
        )


if __name__ == "__main__":
    pytest.cmdline.main("-q {} --mlFramework=keras --durations=0".format(__file__).split(" "))<|MERGE_RESOLUTION|>--- conflicted
+++ resolved
@@ -724,15 +724,10 @@
         get_image_classifier_list(),
         [
             "art.estimators.classification.keras.KerasClassifier",
-<<<<<<< HEAD
-            "use_logits=False, channel_index=3",
-            "preprocessing_defences=None, postprocessing_defences=None, " "preprocessing=(0, 1)",
-=======
             f"use_logits=False, channel_index={Deprecated}, channels_first=False",
             "clip_values=array([0., 1.], dtype=float32), preprocessing_defences=None, "
             "postprocessing_defences=None, "
             "preprocessing=(0, 1)",
->>>>>>> d918f53c
             "input_layer=0, output_layer=0",
         ],
     )
